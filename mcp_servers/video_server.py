# pylint: disable=E1101

import base64
import os
import sys
import traceback
from dataclasses import dataclass
from typing import Any, Dict, List, Optional, Tuple

import cv2
import numpy as np
from dotenv import load_dotenv
from mcp.server.fastmcp import FastMCP
from openai import OpenAI
from pydantic import Field

from aworld.logs.util import logger
from mcp_servers.utils import get_file_from_source

client = OpenAI(api_key=os.getenv("LLM_API_KEY"), base_url=os.getenv("LLM_BASE_URL"))

# Initialize MCP server
mcp = FastMCP("Video Server")


@dataclass
class KeyframeResult:
    """Result of keyframe extraction from a video.

    Attributes:
        frame_paths: List of file paths to the saved keyframes
        frame_timestamps: List of timestamps (in seconds) corresponding to each frame
        output_directory: Directory where frames were saved
        frame_count: Number of frames extracted
        success: Whether the extraction was successful
        error_message: Error message if extraction failed, None otherwise
    """

    frame_paths: List[str]
    frame_timestamps: List[float]
    output_directory: str
    frame_count: int
    success: bool
    error_message: Optional[str] = None


VIDEO_ANALYZE = (
    "Input is a sequence of video frames. Given user's task: {task}. "
    "analyze the video content following these steps:\n"
    "1. Temporal sequence understanding\n"
    "2. Motion and action analysis\n"
    "3. Scene context interpretation\n"
    "4. Object and person tracking\n"
    "Return a json string with the following format: "
    '{{"video_analysis_result": "analysis result given task and video frames"}}'
)


VIDEO_EXTRACT_SUBTITLES = (
    "Input is a sequence of video frames. "
    "Extract all subtitles (if present) in the video. "
    "Return a json string with the following format: "
    '{"video_subtitles": "extracted subtitles from video"}'
)

VIDEO_SUMMARIZE = (
    "Input is a sequence of video frames. "
    "Summarize the main content of the video. "
    "Include key points, main topics, and important visual elements. "
    "Return a json string with the following format: "
    '{"video_summary": "concise summary of the video content"}'
)



def get_video_frames(video_source: str, sample_rate: int = 2, start_time: float = 0, end_time: float = None) -> List[Dict[str, Any]]:
    """
    Get frames from video with given sample rate using robust file handling

    Args:
        video_source: Path or URL to the video file
        sample_rate: Number of frames to sample per second
        start_time: Start time of the video segment in seconds (default: 0)
        end_time: End time of the video segment in seconds (default: None, meaning the end of the video)

    Returns:
        List[Dict[str, Any]]: List of dictionaries containing frame data and timestamp

    Raises:
        ValueError: When video file cannot be opened or is not a valid video
    """
    try:
        # Get file with validation (only video files allowed)
        file_path, _, _ = get_file_from_source(
            video_source,
            allowed_mime_prefixes=["video/"],
            max_size_mb=2500.0,  # 2500MB limit for videos
            type="video",  # Specify type as video to handle video files
        )

        # Open video file
        video = cv2.VideoCapture(file_path)
        if not video.isOpened():
            raise ValueError(f"Could not open video file: {file_path}")

        fps = video.get(cv2.CAP_PROP_FPS)
        frame_count = int(video.get(cv2.CAP_PROP_FRAME_COUNT))
        video_duration = frame_count / fps # 30s

        if end_time is None:
            end_time = video_duration

        if start_time > end_time:
            raise ValueError("Start time cannot be greater than end time.")

        if start_time < 0:
            start_time = 0

        if end_time > video_duration:
            end_time = video_duration

        start_frame = int(start_time * fps)
        end_frame = int(end_time * fps)

        all_frames = []
        frames = []

        # Calculate frame interval based on sample rate
        frame_interval = max(1, int(fps / sample_rate))

        # Set the video capture to the start frame
        video.set(cv2.CAP_PROP_POS_FRAMES, start_frame)

        for i in range(start_frame, end_frame):
            ret, frame = video.read()
            if not ret:
                break

            # Convert frame to JPEG format
            _, buffer = cv2.imencode(".jpg", frame)
            frame_data = base64.b64encode(buffer).decode("utf-8")

            # Add data URL prefix for JPEG image
            frame_data = f"data:image/jpeg;base64,{frame_data}"

            all_frames.append({"data": frame_data, "time": i / fps})

        for i in range(0, len(all_frames), frame_interval):
            frames.append(all_frames[i])

        video.release()

        # Clean up temporary file if it was created for a URL
        if file_path != os.path.abspath(video_source) and os.path.exists(file_path):
            os.unlink(file_path)

        if not frames:
            raise ValueError(f"Could not extract any frames from video: {video_source}")

        return frames

    except Exception as e:
        logger.error(f"Error extracting frames from {video_source}: {str(e)}")
        raise


def create_video_content(
    prompt: str, video_frames: List[Dict[str, Any]]
) -> List[Dict[str, Any]]:
    """Create uniform video format for querying llm."""
    content = [{"type": "text", "text": prompt}]
    content.extend(
        [
            {"type": "image_url", "image_url": {"url": frame["data"]}}
            for frame in video_frames
        ]
    )
    return content


@mcp.tool(description="Analyze the video content by the given question.")
def mcp_analyze_video(
    video_url: str = Field(description="The input video in given filepath or url."),
    question: str = Field(description="The question to analyze."),
    sample_rate: int = Field(default=2, description="Sample n frames per second."),
    start_time: float = Field(default=0, description="Start time of the video segment in seconds."),
    end_time: float = Field(default=None, description="End time of the video segment in seconds."),
) -> str:
    """analyze the video content by the given question."""

    try:
        video_frames = get_video_frames(video_url, sample_rate, start_time, end_time)
        logger.info(f"---len video_frames:{len(video_frames)}")
        interval = 20
        frame_nums = 30
        all_res = []
        for i in range(0, len(video_frames), interval):
            inputs = []
            cur_frames = video_frames[i : i + frame_nums]
            content = create_video_content(
                VIDEO_ANALYZE.format(task=question), cur_frames
            )
            inputs.append({"role": "user", "content": content})
            try:
                response = client.chat.completions.create(
                    model=os.getenv("LLM_MODEL_NAME"),
                    messages=inputs,
                    temperature=0,
                )
                cur_video_analysis_result = response.choices[0].message.content
            except Exception:
                cur_video_analysis_result = ""
<<<<<<< HEAD
            all_res.append(
                f"result of video part {int(i / interval + 1)}: {cur_video_analysis_result}"
            )
=======
            all_res.append(f"result of video part {int(i / interval + 1)}: {cur_video_analysis_result}")
            logger.info(f"result of video part {int(i / interval + 1)}: {cur_video_analysis_result}")
>>>>>>> 23a2c852
            if i + frame_nums >= len(video_frames):
                break
        video_analysis_result = "\n".join(all_res)

    except (ValueError, IOError, RuntimeError):
        video_analysis_result = ""
        logger.error(f"video_analysis-Execute error: {traceback.format_exc()}")

    logger.info(
        f"---get_analysis_by_video-video_analysis_result:{video_analysis_result}"
    )
    return video_analysis_result


@mcp.tool(description="Extract subtitles from the video.")
def mcp_extract_video_subtitles(
    video_url: str = Field(description="The input video in given filepath or url."),
    sample_rate: int = Field(default=2, description="Sample n frames per second."),
    start_time: float = Field(default=0, description="Start time of the video segment in seconds."),
    end_time: float = Field(default=None, description="End time of the video segment in seconds."),
) -> str:
    """extract subtitles from the video."""
    inputs = []
    try:
        video_frames = get_video_frames(video_url, sample_rate, start_time, end_time)
        content = create_video_content(VIDEO_EXTRACT_SUBTITLES, video_frames)
        inputs.append({"role": "user", "content": content})

        response = client.chat.completions.create(
            model=os.getenv("LLM_MODEL_NAME"),
            messages=inputs,
            temperature=0,
        )
        video_subtitles = response.choices[0].message.content
    except (ValueError, IOError, RuntimeError):
        video_subtitles = ""
        logger.error(f"video_subtitles-Execute error: {traceback.format_exc()}")

    logger.info(f"---get_subtitles_from_video-video_subtitles:{video_subtitles}")
    return video_subtitles


@mcp.tool(description="Summarize the main content of the video.")
def mcp_summarize_video(
    video_url: str = Field(description="The input video in given filepath or url."),
    sample_rate: int = Field(default=2, description="Sample n frames per second."),
    start_time: float = Field(default=0, description="Start time of the video segment in seconds."),
    end_time: float = Field(default=None, description="End time of the video segment in seconds."),
) -> str:
    """summarize the main content of the video."""
    try:
        video_frames = get_video_frames(video_url, sample_rate, start_time, end_time)
        logger.info(f"---len video_frames:{len(video_frames)}")
        interval = 490
        frame_nums = 500
        all_res = []
        for i in range(0, len(video_frames), interval):
            inputs = []
            cur_frames = video_frames[i : i + frame_nums]
            content = create_video_content(
                VIDEO_SUMMARIZE, cur_frames
            )
            inputs.append({"role": "user", "content": content})
            try:
                response = client.chat.completions.create(
                    model=os.getenv("LLM_MODEL_NAME"),  
                    messages=inputs,
                    temperature=0,
                )
                logger.info(f"---response:{response}")
                cur_video_summary = response.choices[0].message.content
            except Exception as e:
                cur_video_summary = ""
            all_res.append(f"summary of video part {int(i / interval + 1)}: {cur_video_summary}")
            logger.info(f"summary of video part {int(i / interval + 1)}: {cur_video_summary}")
        video_summary = "\n".join(all_res)

<<<<<<< HEAD
        response = client.chat.completions.create(
            model=os.getenv("LLM_MODEL_NAME"),
            messages=inputs,
            temperature=0,
        )
        video_summary = response.choices[0].message.content
    except (ValueError, IOError, RuntimeError):
=======
    except (ValueError, IOError, RuntimeError) as e:
>>>>>>> 23a2c852
        video_summary = ""
        logger.error(f"video_summary-Execute error: {traceback.format_exc()}")

    logger.info(f"---get_summary_from_video-video_summary:{video_summary}")
    return video_summary


@mcp.tool(description="Extract key frames around the target time with scene detection")
def get_video_keyframes(
    video_path: str = Field(description="The input video in given filepath or url."),
    target_time: int = Field(
        description="The specific time point for extraction, centered within the window_size argument, the unit is of second."
    ),
    window_size: int = Field(
        default=5,
        description="The window size for extraction, the unit is of second.",
    ),
    cleanup: bool = Field(
        default=False,
        description="Whether to delete the original video file after processing.",
    ),
    output_dir: str = Field(
        default=os.getenv("FILESYSTEM_SERVER_WORKDIR", "./keyframes"),
        description="Directory where extracted frames will be saved.",
    ),
) -> KeyframeResult:
    """Extract key frames around the target time with scene detection.

    This function extracts frames from a video file around a specific time point,
    using scene detection to identify significant changes between frames. Only frames
    with substantial visual differences are saved, reducing redundancy.

    Args:
        video_path: Path or URL to the video file
        target_time: Specific time point (in seconds) to extract frames around
        window_size: Time window (in seconds) centered on target_time
        cleanup: Whether to delete the original video file after processing
        output_dir: Directory where extracted frames will be saved

    Returns:
        KeyframeResult: A dataclass containing paths to saved frames, timestamps,
                        and metadata about the extraction process

    Raises:
        Exception: Exceptions are caught internally and reported in the result
    """

    def save_frames(frames, frame_times, output_dir) -> Tuple[List[str], List[float]]:
        """Save extracted frames to disk"""
        os.makedirs(output_dir, exist_ok=True)
        saved_paths = []
        saved_timestamps = []
        for _, (frame, timestamp) in enumerate(zip(frames, frame_times)):
            filename = f"{output_dir}/frame_{timestamp:.2f}s.jpg"
        os.makedirs(output_dir, exist_ok=True)
        saved_paths = []
        saved_timestamps = []

        for _, (frame, timestamp) in enumerate(zip(frames, frame_times)):
            filename = f"{output_dir}/frame_{timestamp:.2f}s.jpg"
            cv2.imwrite(filename, frame)
            saved_paths.append(filename)
            saved_timestamps.append(timestamp)

        return saved_paths, saved_timestamps

    def extract_keyframes(
        video_path, target_time, window_size
    ) -> Tuple[List[Any], List[float]]:
        """Extract key frames around the target time with scene detection"""
        cap = cv2.VideoCapture(video_path)
        fps = cap.get(cv2.CAP_PROP_FPS)

        # Calculate frame numbers for the time window
        start_frame = int((target_time - window_size / 2) * fps)
        end_frame = int((target_time + window_size / 2) * fps)

        frames = []
        frame_times = []

        # Set video position to start_frame
        cap.set(cv2.CAP_PROP_POS_FRAMES, max(0, start_frame))

        prev_frame = None
        while cap.isOpened():
            frame_pos = cap.get(cv2.CAP_PROP_POS_FRAMES)
            if frame_pos >= end_frame:
                break

            ret, frame = cap.read()
            if not ret:
                break

            # Convert frame to grayscale for scene detection
            gray = cv2.cvtColor(frame, cv2.COLOR_BGR2GRAY)

            # If this is the first frame, save it
            if prev_frame is None:
                frames.append(frame)
                frame_times.append(frame_pos / fps)
            else:
                # Calculate difference between current and previous frame
                diff = cv2.absdiff(gray, prev_frame)
                mean_diff = np.mean(diff)

                # If significant change detected, save frame
                if mean_diff > 20:  # Threshold for scene change
                    frames.append(frame)
                    frame_times.append(frame_pos / fps)

            prev_frame = gray

        cap.release()
        return frames, frame_times

    try:
        # Extract keyframes
        frames, frame_times = extract_keyframes(video_path, target_time, window_size)

        # Save frames
        frame_paths, frame_timestamps = save_frames(frames, frame_times, output_dir)

        # Cleanup
        if cleanup and os.path.exists(video_path):
            os.remove(video_path)

        return KeyframeResult(
            frame_paths=frame_paths,
            frame_timestamps=frame_timestamps,
            output_directory=output_dir,
            frame_count=len(frame_paths),
            success=True,
        )

    except Exception as e:
        error_message = f"Error processing video: {str(e)}"
        print(error_message)
        return KeyframeResult(
            frame_paths=[],
            frame_timestamps=[],
            output_directory=output_dir,
            frame_count=0,
            success=False,
            error_message=error_message,
        )


def main():
    load_dotenv()
    print("Starting Video MCP Server...", file=sys.stderr)
    mcp.run(transport="stdio")


# Make the module callable
def __call__():
    """
    Make the module callable for uvx.
    This function is called when the module is executed directly.
    """
    main()


# Add this for compatibility with uvx
sys.modules[__name__].__call__ = __call__


# Run the server when the script is executed directly
if __name__ == "__main__":
    main()<|MERGE_RESOLUTION|>--- conflicted
+++ resolved
@@ -72,8 +72,12 @@
 )
 
 
-
-def get_video_frames(video_source: str, sample_rate: int = 2, start_time: float = 0, end_time: float = None) -> List[Dict[str, Any]]:
+def get_video_frames(
+    video_source: str,
+    sample_rate: int = 2,
+    start_time: float = 0,
+    end_time: float = None,
+) -> List[Dict[str, Any]]:
     """
     Get frames from video with given sample rate using robust file handling
 
@@ -105,7 +109,7 @@
 
         fps = video.get(cv2.CAP_PROP_FPS)
         frame_count = int(video.get(cv2.CAP_PROP_FRAME_COUNT))
-        video_duration = frame_count / fps # 30s
+        video_duration = frame_count / fps  # 30s
 
         if end_time is None:
             end_time = video_duration
@@ -183,8 +187,12 @@
     video_url: str = Field(description="The input video in given filepath or url."),
     question: str = Field(description="The question to analyze."),
     sample_rate: int = Field(default=2, description="Sample n frames per second."),
-    start_time: float = Field(default=0, description="Start time of the video segment in seconds."),
-    end_time: float = Field(default=None, description="End time of the video segment in seconds."),
+    start_time: float = Field(
+        default=0, description="Start time of the video segment in seconds."
+    ),
+    end_time: float = Field(
+        default=None, description="End time of the video segment in seconds."
+    ),
 ) -> str:
     """analyze the video content by the given question."""
 
@@ -210,14 +218,9 @@
                 cur_video_analysis_result = response.choices[0].message.content
             except Exception:
                 cur_video_analysis_result = ""
-<<<<<<< HEAD
             all_res.append(
                 f"result of video part {int(i / interval + 1)}: {cur_video_analysis_result}"
             )
-=======
-            all_res.append(f"result of video part {int(i / interval + 1)}: {cur_video_analysis_result}")
-            logger.info(f"result of video part {int(i / interval + 1)}: {cur_video_analysis_result}")
->>>>>>> 23a2c852
             if i + frame_nums >= len(video_frames):
                 break
         video_analysis_result = "\n".join(all_res)
@@ -236,8 +239,12 @@
 def mcp_extract_video_subtitles(
     video_url: str = Field(description="The input video in given filepath or url."),
     sample_rate: int = Field(default=2, description="Sample n frames per second."),
-    start_time: float = Field(default=0, description="Start time of the video segment in seconds."),
-    end_time: float = Field(default=None, description="End time of the video segment in seconds."),
+    start_time: float = Field(
+        default=0, description="Start time of the video segment in seconds."
+    ),
+    end_time: float = Field(
+        default=None, description="End time of the video segment in seconds."
+    ),
 ) -> str:
     """extract subtitles from the video."""
     inputs = []
@@ -264,8 +271,12 @@
 def mcp_summarize_video(
     video_url: str = Field(description="The input video in given filepath or url."),
     sample_rate: int = Field(default=2, description="Sample n frames per second."),
-    start_time: float = Field(default=0, description="Start time of the video segment in seconds."),
-    end_time: float = Field(default=None, description="End time of the video segment in seconds."),
+    start_time: float = Field(
+        default=0, description="Start time of the video segment in seconds."
+    ),
+    end_time: float = Field(
+        default=None, description="End time of the video segment in seconds."
+    ),
 ) -> str:
     """summarize the main content of the video."""
     try:
@@ -277,35 +288,27 @@
         for i in range(0, len(video_frames), interval):
             inputs = []
             cur_frames = video_frames[i : i + frame_nums]
-            content = create_video_content(
-                VIDEO_SUMMARIZE, cur_frames
-            )
+            content = create_video_content(VIDEO_SUMMARIZE, cur_frames)
             inputs.append({"role": "user", "content": content})
             try:
                 response = client.chat.completions.create(
-                    model=os.getenv("LLM_MODEL_NAME"),  
+                    model=os.getenv("LLM_MODEL_NAME"),
                     messages=inputs,
                     temperature=0,
                 )
                 logger.info(f"---response:{response}")
                 cur_video_summary = response.choices[0].message.content
-            except Exception as e:
+            except Exception:
                 cur_video_summary = ""
-            all_res.append(f"summary of video part {int(i / interval + 1)}: {cur_video_summary}")
-            logger.info(f"summary of video part {int(i / interval + 1)}: {cur_video_summary}")
+            all_res.append(
+                f"summary of video part {int(i / interval + 1)}: {cur_video_summary}"
+            )
+            logger.info(
+                f"summary of video part {int(i / interval + 1)}: {cur_video_summary}"
+            )
         video_summary = "\n".join(all_res)
 
-<<<<<<< HEAD
-        response = client.chat.completions.create(
-            model=os.getenv("LLM_MODEL_NAME"),
-            messages=inputs,
-            temperature=0,
-        )
-        video_summary = response.choices[0].message.content
     except (ValueError, IOError, RuntimeError):
-=======
-    except (ValueError, IOError, RuntimeError) as e:
->>>>>>> 23a2c852
         video_summary = ""
         logger.error(f"video_summary-Execute error: {traceback.format_exc()}")
 
@@ -317,7 +320,11 @@
 def get_video_keyframes(
     video_path: str = Field(description="The input video in given filepath or url."),
     target_time: int = Field(
-        description="The specific time point for extraction, centered within the window_size argument, the unit is of second."
+        description=(
+            "The specific time point for extraction,"
+            " centered within the window_size argument,"
+            " the unit is of second."
+        )
     ),
     window_size: int = Field(
         default=5,
