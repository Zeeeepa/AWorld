--- conflicted
+++ resolved
@@ -117,6 +117,7 @@
             image_base64 = base64.b64encode(optimized_content).decode()
 
             # Format with header if requested
+            final_image = f"data:{mime_type};base64,{image_base64}" if with_header else image_base64
             final_image = f"data:{mime_type};base64,{image_base64}" if with_header else image_base64
 
             images.append(final_image)
@@ -153,6 +154,7 @@
         {"type": "text", "text": prompt},
     ]
     content.extend([{"type": "image_url", "image_url": {"url": url}} for url in image_base64])
+    content.extend([{"type": "image_url", "image_url": {"url": url}} for url in image_base64])
     return content
 
 
@@ -164,12 +166,12 @@
 )
 def mcp_image_recognition(
     image_urls: List[str] = Field(description="The input image(s) in given a list of filepaths or urls."),
+    image_urls: List[str] = Field(description="The input image(s) in given a list of filepaths or urls."),
     question: str = Field(description="The question to ask."),
 ) -> str:
     """solve the question by careful reasoning given the image(s) in given filepath or url."""
 
     try:
-<<<<<<< HEAD
         if not question:
             raise ValueError("Question cannot be empty")
         content = create_image_contents(question, image_urls)
@@ -190,33 +192,6 @@
         )
         logger.info(f"{response.content=}")
         image_reasoning_result = response.content
-=======
-        image_base64 = image_to_base64(image_urls[0])
-        logger.info(f"image_base64:{image_urls[0]}")
-        reasoning_prompt = question
-        messages = [
-            {"role": "system", "content": "You are a helpful assistant."},
-            {
-                "role": "user",
-                "content": [
-                    {"type": "text", "text": reasoning_prompt},
-                    {
-                        "type": "image_url",
-                        "image_url": {"url": f"data:image/jpeg;base64,{image_base64}"},
-                    },
-                ],
-            },
-        ]
-
-        client = OpenAI(api_key=os.getenv("IMAGE_LLM_API_KEY"), base_url=os.getenv("IMAGE_LLM_BASE_URL"))
-        response = client.chat.completions.create(
-            model=os.getenv("IMAGE_LLM_MODEL_NAME"),
-            messages=messages,
-        )
-
-        logger.info(f"response:{response.choices[0]}")
-        image_reasoning_result = response.choices[0].message.content
->>>>>>> 61a502c7
 
     except Exception as e:
         image_reasoning_result = ""
@@ -224,10 +199,6 @@
         logger.error(f"image_reasoning_result-Execute error: {e}")
 
     logger.info(f"---get_reasoning_by_image-image_reasoning_result:{image_reasoning_result}")
-<<<<<<< HEAD
-=======
-
->>>>>>> 61a502c7
     return image_reasoning_result
 
 
