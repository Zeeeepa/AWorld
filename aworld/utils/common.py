--- conflicted
+++ resolved
@@ -5,14 +5,12 @@
 import os
 import pkgutil
 import re
+import socket
 import sys
 import threading
-<<<<<<< HEAD
 import time
+
 from functools import wraps
-=======
-import socket
->>>>>>> 89ddbc66
 from types import FunctionType
 from typing import Callable, Any, Tuple, List, Iterator, Dict, Union
 
@@ -214,7 +212,6 @@
             result[elem] = count
     return result
 
-<<<<<<< HEAD
 
 def get_class(module_class: str):
     import importlib
@@ -256,7 +253,8 @@
         return f_retry
 
     return inner_retry
-=======
+
+
 def get_local_ip():
     try:
         # build UDP socket
@@ -268,5 +266,4 @@
         s.close()
         return local_ip
     except Exception:
-        return "127.0.0.1"
->>>>>>> 89ddbc66
+        return "127.0.0.1"