# coding: utf-8
# Copyright (c) 2025 inclusionAI.

from typing import Dict, Any, Tuple, SupportsFloat, List, Union

from aworld.config import ConfigDict, ToolConfig
from aworld.core.envs.tool_action import GymAction
from aworld.core.common import Tools, Observation, ActionModel, AgentPolicy
from aworld.core.envs.tool import Tool, ToolFactory
from aworld.utils import import_package
from aworld.virtual_environments.utils import build_observation


class ActionType(object):
    DISCRETE = 'discrete'
    CONTINUOUS = 'continuous'


@ToolFactory.register(name=Tools.GYM.value,
                      desc="gym classic control game",
                      supported_action=GymAction,
<<<<<<< HEAD
                      conf_file_name=f'{Tools.GYM.value}_tool.yaml', )
class OpenAIGym(Tool[Observation, AgentPolicy]):
    def __init__(self, conf: Union[Dict[str, Any], BaseModel], **kwargs) -> None:
=======
                      conf_file_name=f'{Tools.GYM.value}_tool.yaml')
class OpenAIGym(Tool[Observation, List[ActionModel]]):
    def __init__(self, conf: Union[Dict[str, Any], ConfigDict, ToolConfig], **kwargs) -> None:
>>>>>>> ac39c3b6
        """Gym environment constructor.

        Args:
            env_id: gym environment full name
            wrappers: gym environment wrapper list
        """
        import_package('gymnasium')
        super(OpenAIGym, self).__init__(conf, **kwargs)
        self.env_id = self.conf.get("env_id")
        self._render = self.conf.get('render', True)
        if self._render:
            kwargs['render_mode'] = self.conf.get('render_mode', 'human')
        self.env = self._gym_env_wrappers(self.env_id, self.conf.get("wrappers", []), **kwargs)
        self.action_space = self.env.action_space

    def step(self, action: List[ActionModel], **kwargs) -> Tuple[Any, SupportsFloat, bool, bool, Dict[str, Any]]:
        if self._render:
            self.render()
        action = action[0].params['result']
        action = OpenAIGym.transform_action(action=action)
        state, reward, terminal, truncate, info = self.env.step(action)
        info.update(kwargs)
        info['env_id'] = self.env_id
        self._finished = terminal

        return (build_observation(observer=self.name(),
                                  ability=GymAction.PLAY.value.name,
                                  content=OpenAIGym.transform_state(state=state)),
                reward,
                terminal,
                truncate,
                info)

    def render(self):
        return self.env.render()

    def close(self):
        if self.env:
            self.env.close()
        self.env = None

    def reset(self, *, seed: int | None = None, options: Dict[str, str] | None = None) -> Tuple[Any, Dict[str, Any]]:
        state = self.env.reset()
        return Observation(observer=self.name(),
                           ability=GymAction.PLAY.value.name,
                           content=OpenAIGym.transform_state(state=state)), {"env_id": self.env_id}

    def _action_dim(self):
        from gymnasium import spaces

        if isinstance(self.env.action_space, spaces.Discrete):
            self.action_type = ActionType.DISCRETE
            return self.env.action_space.n
        elif isinstance(self.env.action_space, spaces.Box):
            self.action_type = ActionType.CONTINUOUS
            return self.env.action_space.shape[0]
        else:
            raise Exception('unsupported env.action_space: {}'.format(self.env.action_space))

    def _state_dim(self):
        if len(self.env.observation_space.shape) == 1:
            return self.env.observation_space.shape[0]
        else:
            raise Exception('unsupported observation_space.shape: {}'.format(self.env.observation_space))

    def _gym_env_wrappers(self, env_id, wrappers: list = [], **kwargs):
        import gymnasium

        env = gymnasium.make(env_id, **kwargs)

        if wrappers:
            for wrapper in wrappers:
                env = wrapper(env)

        return env

    @staticmethod
    def transform_state(state: Any):
        if isinstance(state, tuple):
            states = dict()
            for n, state in enumerate(state):
                state = OpenAIGym.transform_state(state=state)
                if isinstance(state, dict):
                    for name, state in state.items():
                        states['gym{}-{}'.format(n, name)] = state
                else:
                    states['gym{}'.format(n)] = state
            return states
        elif isinstance(state, dict):
            states = dict()
            for state_name, state in state.items():
                state = OpenAIGym.transform_state(state=state)
                if isinstance(state, dict):
                    for name, state in state.items():
                        states['{}-{}'.format(state_name, name)] = state
                else:
                    states['{}'.format(state_name)] = state
            return states
        else:
            return state

    @staticmethod
    def transform_action(action: Any):
        if not isinstance(action, dict):
            return action
        else:
            actions = dict()
            for name, action in action.items():
                if '-' in name:
                    name, inner_name = name.split('-', 1)
                    if name not in actions:
                        actions[name] = dict()
                    actions[name][inner_name] = action
                else:
                    actions[name] = action
            for name, action in actions.items():
                if isinstance(action, dict):
                    actions[name] = OpenAIGym.transform_action(action=action)
            return actions<|MERGE_RESOLUTION|>--- conflicted
+++ resolved
@@ -19,15 +19,9 @@
 @ToolFactory.register(name=Tools.GYM.value,
                       desc="gym classic control game",
                       supported_action=GymAction,
-<<<<<<< HEAD
-                      conf_file_name=f'{Tools.GYM.value}_tool.yaml', )
-class OpenAIGym(Tool[Observation, AgentPolicy]):
-    def __init__(self, conf: Union[Dict[str, Any], BaseModel], **kwargs) -> None:
-=======
                       conf_file_name=f'{Tools.GYM.value}_tool.yaml')
 class OpenAIGym(Tool[Observation, List[ActionModel]]):
     def __init__(self, conf: Union[Dict[str, Any], ConfigDict, ToolConfig], **kwargs) -> None:
->>>>>>> ac39c3b6
         """Gym environment constructor.
 
         Args:
