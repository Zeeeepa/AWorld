# coding: utf-8
# Copyright (c) 2025 inclusionAI.

import json
from typing import List, Tuple, Dict, Any

from aworld.config.conf import ToolConfig
from aworld.core.envs.tool import Tool, ToolFactory
from aworld.core.envs.tool_action import SearchAction
from aworld.core.common import Observation, ActionModel, Tools, ActionResult
from aworld.logs.util import logger
from aworld.virtual_environments.utils import build_observation


@ToolFactory.register(name=Tools.SEARCH_API.value,
                      desc="search tool",
                      supported_action=SearchAction,
<<<<<<< HEAD
                      conf_file_name=f'{Tools.SEARCH_API.value}_tool.yaml', )
=======
                      conf_file_name=f'{Tools.SEARCH_API.value}_tool.yaml')
>>>>>>> ac39c3b6
class SearchTool(Tool[Observation, List[ActionModel]]):
    def __init__(self, conf: ToolConfig, **kwargs) -> None:
        super(SearchTool, self).__init__(conf, **kwargs)

    def reset(self, *, seed: int | None = None, options: Dict[str, str] | None = None) -> Tuple[
        Observation, dict[str, Any]]:
        # from options obtain user query
        return build_observation(observer=self.name(),
                                 ability='',
                                 content=options.get("query", None) if options else None), {}

    def step(self, action: List[ActionModel], **kwargs) -> Tuple[Observation, float, bool, bool, Dict[str, Any]]:
        reward = 0
        fail_error = ""
        action_result = None

        invalid_acts: List[int] = []
        for i, act in enumerate(action):
            if act.tool_name != Tools.SEARCH_API.value:
                logger.warning(f"tool {act.tool_name} is not a search api!")
                invalid_acts.append(i)

        if invalid_acts:
            for i in invalid_acts:
                action[i] = None

        resp = ""
        try:
            action_result, resp = self.action_executor.execute_action(action, **kwargs)
            reward = 1
        except Exception as e:
            fail_error = str(e)

        terminated = kwargs.get("terminated", False)
        if action_result:
            for res in action_result:
                if res.is_done:
                    terminated = res.is_done
                    self._finish = True

        info = {"exception": fail_error}
        info.update(kwargs)
        if resp:
            resp = json.dumps(resp)
        else:
            resp = action_result[0].content

        action_result = [ActionResult(content=resp, keep=True, is_done=True)]
        observation = build_observation(observer=self.name(),
                                        ability=action[-1].action_name,
                                        content=resp)
        observation.action_result = action_result
        return (observation,
                reward,
                terminated,
                kwargs.get("truncated", False),
                info)

    def close(self) -> None:
        pass

    def finished(self) -> bool:
        # one time
        return True<|MERGE_RESOLUTION|>--- conflicted
+++ resolved
@@ -15,11 +15,7 @@
 @ToolFactory.register(name=Tools.SEARCH_API.value,
                       desc="search tool",
                       supported_action=SearchAction,
-<<<<<<< HEAD
-                      conf_file_name=f'{Tools.SEARCH_API.value}_tool.yaml', )
-=======
                       conf_file_name=f'{Tools.SEARCH_API.value}_tool.yaml')
->>>>>>> ac39c3b6
 class SearchTool(Tool[Observation, List[ActionModel]]):
     def __init__(self, conf: ToolConfig, **kwargs) -> None:
         super(SearchTool, self).__init__(conf, **kwargs)
