--- conflicted
+++ resolved
@@ -117,7 +117,7 @@
                 await server.connect()
             except asyncio.CancelledError:
                 # When the task is cancelled, ensure resources are cleaned up
-                logging.warning(f"Connection to server '{server_name}' was cancelled")
+                logger.warning(f"Connection to server '{server_name}' was cancelled")
                 await server.cleanup()
                 raise
 
@@ -128,7 +128,7 @@
             # Pass cancellation exceptions up to be handled by the caller
             raise
         except Exception as e:
-            logging.error(f"Failed to connect to MCP server '{server_name}': {e}")
+            logger.error(f"Failed to connect to MCP server '{server_name}': {e}")
             raise
 
     async def async_execute_action(self, actions: List[ActionModel], **kwargs) -> Tuple[
@@ -178,35 +178,30 @@
                             results.append(action_result)
                 except asyncio.CancelledError:
                     # Log cancellation exception, reset server connection to avoid async context confusion
-                    logging.warning(f"Tool call to {action_name} on {server_name} was cancelled")
+                    logger.warning(f"Tool call to {action_name} on {server_name} was cancelled")
                     if server_name in self.mcp_servers and self.mcp_servers[server_name].get("instance"):
                         try:
                             await self.mcp_servers[server_name]["instance"].cleanup()
                             self.mcp_servers[server_name]["instance"] = None
                         except Exception as cleanup_error:
-                            logging.error(f"Error cleaning up server after cancellation: {cleanup_error}")
+                            logger.error(f"Error cleaning up server after cancellation: {cleanup_error}")
                     # Re-raise exception to notify upper level caller
                     raise
 
             except asyncio.CancelledError:
                 # Pass cancellation exception
-                logging.warning("Async execution was cancelled")
+                logger.warning("Async execution was cancelled")
                 raise
 
             except Exception as e:
                 # Handle general errors
                 error_msg = str(e)
-<<<<<<< HEAD
                 logger.error(f"Error executing MCP action: {error_msg}")
-                break
-=======
-                logging.error(f"Error executing MCP action: {error_msg}")
                 action_result = ActionResult(
                     content=f"Error executing tool: {error_msg}",
                     keep=True
                 )
                 results.append(action_result)
->>>>>>> ac130542
 
         return results, None
 
