import random
import uuid
from dataclasses import dataclass, field
from typing import Dict, List, TypeVar
from abc import ABC, abstractmethod
from math import ceil

from aworld.core.common import ActionModel, Observation
from aworld.replay_buffer.query_filter import QueryCondition, QueryFilter
from aworld.logs.util import logger


T = TypeVar('T')


@dataclass
class Experience:
    '''
    Experience of agent.
    '''
    state: Observation
    actions: List[ActionModel]
    reward_t: float = None
    adv_t: float = None
    v_t: float = None
    messages: List[Dict] = None

    def to_dict(self):
        return {
            "state": self.state,
            "action": self.action,
            "reward_t": self.reward_t,
            "adv_t": self.adv_t,
            "v_t": self.v_t,
            "messages": self.messages
        }
<<<<<<< HEAD


@dataclass
class ExpMeta:
    '''
    Experience meta data.
    '''
    task_id: str
    task_name: str
    agent_id: str
    step: int
    execute_time: float
    pre_agent: str

    def to_dict(self):
        return {
            "task_id": self.task_id,
            "task_name": self.task_name,
            "agent_id": self.agent_id,
            "step": self.step,
            "execute_time": self.execute_time,
            "pre_agent": self.pre_agent
        }
=======
>>>>>>> 11b5f7a9


@dataclass
class ExpMeta:
    '''
    Experience meta data.
    '''
    task_id: str
    task_name: str
    agent_id: str
    step: int
    execute_time: float
    pre_agent: str

    def to_dict(self):
        return {
            "task_id": self.task_id,
            "task_name": self.task_name,
            "agent_id": self.agent_id,
            "step": self.step,
            "execute_time": self.execute_time,
            "pre_agent": self.pre_agent
        }


@dataclass
class DataRow:
    '''
    Data row for storing data.
    '''
    exp_meta: ExpMeta
    exp_data: Experience
    id: str = field(default_factory=lambda: str(uuid.uuid4()))

    def to_dict(self):
        return {
            "exp_meta": self.exp_meta.to_dict(),
            "exp_data": self.exp_data.to_dict(),
            "id": self.id
        }


class Storage(ABC):
    '''
    Storage for storing and sampling data.
    '''

    @abstractmethod
    def add(self, data: DataRow):
        '''
        Add data to the storage.
        Args:
            data (DataRow): Data to add.
        '''

    @abstractmethod
    def add_batch(self, data_batch: List[DataRow]):
        '''
        Add batch of data to the storage.
        Args:
            data_batch (List[DataRow]): List of data to add.
        '''

    @abstractmethod
    def size(self, query_condition: QueryCondition = None) -> int:
        '''
        Get the size of the storage.
        Returns:
            int: Size of the storage.
        '''

    @abstractmethod
    def get_paginated(self, page: int, page_size: int, query_condition: QueryCondition = None) -> List[DataRow]:
        '''
        Get paginated data from the storage.
        Args:
            page (int): Page number.
            page_size (int): Number of data per page.
        Returns:
            List[DataRow]: List of data.
        '''

    @abstractmethod
    def get_all(self, query_condition: QueryCondition = None) -> List[DataRow]:
        '''
        Get all data from the storage.
        Returns:
            List[DataRow]: List of data.
        '''

    @abstractmethod
    def get_by_task_id(self, task_id: str) -> List[DataRow]:
        '''
        Get data by task_id from the storage.
        Args:
            task_id (str): Task id.
        Returns:
            List[DataRow]: List of data.
        '''

    @abstractmethod
    def get_bacth_by_task_ids(self, task_ids: List[str]) -> Dict[str, List[DataRow]]:
        '''
        Get batch of data by task_ids from the storage.
        Args:
            task_ids (List[str]): List of task ids.
        Returns:
            Dict[str, List[DataRow]]: Dictionary of data.
            The key is the task_id and the value is the list of data.
            The list of data is sorted by step.
        '''


class Sampler(ABC):
    '''
    Sample data from the storage.
    '''

    def sample(self,
               storage: Storage,
               batch_size: int,
               query_condition: QueryCondition = None) -> List[DataRow]:
        '''
        Sample data from the storage.
        Args:
            storage (Storage): Storage to sample from.
            batch_size (int): Number of data to sample.
            query_condition (QueryCondition, optional): Query condition. Defaults to None.
        Returns:
            List[DataRow]
        '''


class TaskSampler(Sampler):
    '''
    Sample task data from storage, returns Dict[str, List[DataRow]] where:
    - key is task_id
    - value is list of task all data rows
    '''

    def sorted_by_step(self, task_experience: List[DataRow]) -> List[DataRow]:
        '''
        Sort the task experience by step and execute_time.
        Args:
            task_experience (List[DataRow]): List of task experience.
        Returns:
            List[DataRow]: List of task experience sorted by step and execute_time.
        '''
        return sorted(task_experience, key=lambda x: (x.exp_meta.step, x.exp_meta.execute_time))

    def sample(self,
               storage: Storage,
               batch_size: int,
               query_condition: QueryCondition = None) -> List[DataRow]:
        task_ids = self.sample_task_ids(storage, batch_size, query_condition)
        return storage.get_bacth_by_task_ids(task_ids)

    def sample_tasks(self,
                     storage: Storage,
                     batch_size: int,
                     query_condition: QueryCondition = None) -> Dict[str, List[DataRow]]:
        '''
        Sample data from the storage.
        Args:
            storage (Storage): Storage to sample from.
            batch_size (int): Number of data to sample.
            query_condition (QueryCondition, optional): Query condition. Defaults to None.
        Returns:
            Dict[str, List[DataRow]]: Dictionary of sampled data.
            The key is the task_id and the value is the list of data.
            The list of data is sorted by step.
        '''
        task_ids = self.sample_task_ids(storage, batch_size, query_condition)
        raws = storage.get_bacth_by_task_ids(task_ids)
        return {task_id: self.sorted_by_step(raws) for task_id, raws in raws.items()}

    @abstractmethod
    def sample_task_ids(self,
                        storage: Storage,
                        batch_size: int,
                        query_condition: QueryCondition = None) -> List[str]:
        '''
        Sample task_ids from the storage.
        Args:
            storage (Storage): Storage to sample from.
            batch_size (int): Number of task_ids to sample.
            query_condition (QueryCondition, optional): Query condition. Defaults to None.
        Returns:
            List[str]: List of task_ids.
        '''


class Converter(ABC):
    '''
    Convert data to dataset row.
    '''

    @abstractmethod
    def to_dataset_row(self, task_experience: List[DataRow]) -> T:
        '''
        Convert task experience to dataset row.
        Args:
            task_experience (List[DataRow]): List of task experience.
        Returns:
            T: type of dataset row.
        '''


class InMemoryStorage(Storage):
    '''
    In-memory storage for storing and sampling data.
    '''

    def __init__(self, max_capacity: int = 10000):
        self._data: Dict[str, List[DataRow]] = {}
        self._max_capacity = max_capacity
        self._fifo_queue = []  # (task_id)

    def add(self, data: DataRow):
        if not data:
            raise ValueError("Data is required")
        if not data.exp_meta:
            raise ValueError("exp_meta is required")

        while self.size() >= self._max_capacity and self._fifo_queue:
            oldest_task_id = self._fifo_queue.pop(0)
            if oldest_task_id in self._data:
                del self._data[oldest_task_id]

        if data.exp_meta.task_id not in self._data:
            self._data[data.exp_meta.task_id] = []
        self._data[data.exp_meta.task_id].append(data)
        self._fifo_queue.append(data.exp_meta.task_id)

        if data.exp_meta.task_id not in self._data:
            self._data[data.exp_meta.task_id] = []
        self._data[data.exp_meta.task_id].append(data)

    def add_batch(self, data_batch: List[DataRow]):
        for data in data_batch:
            self.add(data)

    def size(self, query_condition: QueryCondition = None) -> int:
        return len(self.get_all(query_condition))

    def get_paginated(self, page: int, page_size: int, query_condition: QueryCondition = None) -> List[DataRow]:
        if page < 1:
            raise ValueError("Page must be greater than 0")
        if page_size < 1:
            raise ValueError("Page size must be greater than 0")
        all_data = self.get_all(query_condition)
        start_index = (page - 1) * page_size
        end_index = start_index + page_size
        return all_data[start_index:end_index]

    def get_all(self, query_condition: QueryCondition = None) -> List[DataRow]:
        all_data = []
        query_filter = None
        if query_condition:
            query_filter = QueryFilter(query_condition)
        for data in self._data.values():
            if query_filter:
                all_data.extend(query_filter.filter(data))
            else:
                all_data.extend(data)
        return all_data

    def get_by_task_id(self, task_id: str) -> List[DataRow]:
        return self._data.get(task_id, [])

    def get_bacth_by_task_ids(self, task_ids: List[str]) -> Dict[str, List[DataRow]]:
        return {task_id: self._data.get(task_id, []) for task_id in task_ids}

    def clear(self):
        self._data = {}
        self._fifo_queue = []


class RandomTaskSample(TaskSampler):
    '''
    Randomly sample data from the storage.
    '''

    def sample_task_ids(self,
                        storage: Storage,
                        batch_size: int,
                        query_condition: QueryCondition = None) -> List[str]:
        total_size = storage.size(query_condition)
        if total_size <= batch_size:
            return storage.get_all(query_condition)

        sampled_task_ids = set()
        page_size = min(100, batch_size * 2)
        total_pages = ceil(total_size/page_size)
        visited_pages = set()
        while len(sampled_task_ids) < batch_size and len(visited_pages) < total_pages:
            page = random.choice(
                [p for p in range(1, total_pages+1) if p not in visited_pages])
            visited_pages.add(page)

            current_page = storage.get_paginated(
                page, page_size, query_condition)
            if not current_page:
                continue
            current_page_task_ids = set(
                [data.exp_meta.task_id for data in current_page if data.exp_meta.task_id not in sampled_task_ids])
            sample_count = min(len(current_page_task_ids),
                               batch_size - len(sampled_task_ids))
            sampled_task_ids.update(random.sample(
                list(current_page_task_ids), sample_count))

        return list(sampled_task_ids)


class DefaultConverter(Converter):
    '''
    Default converter do nothing.
    '''

    def to_dataset_row(self, task_experience: List[DataRow]) -> List[DataRow]:
        return task_experience


class ReplayBuffer:
    '''
    Replay buffer for storing and sampling data.
    '''

    def __init__(
        self,
        storage: Storage = InMemoryStorage()
    ):
        self._storage = storage

    def store(self, data: DataRow):
        '''
        Store data in the replay buffer.
        '''
        if not data:
            raise ValueError("Data is required")
        self._storage.add(data)

    def store_batch(self, data_batch: List[DataRow]):
        '''
        Store batch of data in the replay buffer.
        '''
        if not data_batch:
            raise ValueError("Data batch is required")
        self._storage.add_batch(data_batch)

    def sample_task(self,
                    sampler: TaskSampler = RandomTaskSample(),
                    query_condition: QueryCondition = None,
                    converter: Converter = DefaultConverter(),
                    batch_size: int = 1000) -> List[T]:
        '''
        Sample Task from the replay buffer and convert to dataset row.
        DefaultConverter return List[DataRow]
        '''
        sampled_task = sampler.sample_tasks(
            self._storage, batch_size, query_condition)
        return [converter.to_dataset_row(task_experiences) for task_experiences in sampled_task.values()]

    def sample(self,
               sampler: Sampler = RandomTaskSample(),
               query_condition: QueryCondition = None,
               converter: Converter = DefaultConverter(),
               batch_size: int = 1000) -> List[T]:
        '''
        Sample data from the replay buffer and convert to dataset row.
        DefaultConverter return List[DataRow]
        '''
        sampled_data = sampler.sample(
            self._storage, batch_size, query_condition)
        return converter.to_dataset_row(sampled_data)<|MERGE_RESOLUTION|>--- conflicted
+++ resolved
@@ -28,13 +28,12 @@
     def to_dict(self):
         return {
             "state": self.state,
-            "action": self.action,
+            "actions": self.actions,
             "reward_t": self.reward_t,
             "adv_t": self.adv_t,
             "v_t": self.v_t,
             "messages": self.messages
         }
-<<<<<<< HEAD
 
 
 @dataclass
@@ -58,33 +57,6 @@
             "execute_time": self.execute_time,
             "pre_agent": self.pre_agent
         }
-=======
->>>>>>> 11b5f7a9
-
-
-@dataclass
-class ExpMeta:
-    '''
-    Experience meta data.
-    '''
-    task_id: str
-    task_name: str
-    agent_id: str
-    step: int
-    execute_time: float
-    pre_agent: str
-
-    def to_dict(self):
-        return {
-            "task_id": self.task_id,
-            "task_name": self.task_name,
-            "agent_id": self.agent_id,
-            "step": self.step,
-            "execute_time": self.execute_time,
-            "pre_agent": self.pre_agent
-        }
-
-
 @dataclass
 class DataRow:
     '''
