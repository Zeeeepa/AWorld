# coding: utf-8
# Copyright (c) 2025 inclusionAI.
import copy
import json
import time
import traceback
from typing import Any, Dict, List, Union

from aworld.agents.gaia.prompts import *
from aworld.agents.gaia.utils import extract_pattern
from aworld.config.common import Agents
from aworld.config.conf import AgentConfig, ConfigDict
from aworld.core.agent.base import Agent, AgentFactory
from aworld.core.common import ActionModel, Observation
from aworld.core.envs.tool_desc import get_tool_desc
from aworld.logs.util import logger
from aworld.models.llm import call_llm_model
from aworld.models.utils import tool_desc_transform


@AgentFactory.register(name=Agents.EXECUTE.value, desc="execute agent")
class ExecuteAgent(Agent):
    def __init__(self, conf: Union[Dict[str, Any], ConfigDict, AgentConfig], **kwargs):
        super(ExecuteAgent, self).__init__(conf, **kwargs)

    def reset(self, options: Dict[str, Any]):
        """Execute agent reset need query task as input."""
        super().reset(options)

        self.system_prompt = execute_system_prompt.format(task=self.task)
        self.step_reset = False

    def policy(
        self, observation: Observation, info: Dict[str, Any] = None, **kwargs
    ) -> List[ActionModel] | None:
        start_time = time.time()
        self.desc_transform()
        content = observation.content

        llm_result = None
        ## build input of llm
        input_content = [
            {"role": "system", "content": self.system_prompt},
        ]
        for traj in self.trajectory:
            # Handle multiple messages in content
            if isinstance(traj[0].content, list):
                input_content.extend(traj[0].content)
            else:
                input_content.append(traj[0].content)
                
            if traj[-1].tool_calls is not None:
                input_content.append(
<<<<<<< HEAD
                    {
                        "role": "assistant",
                        "content": "",
                        "tool_calls": traj[-1].tool_calls,
                    }
                )
=======
                    {'role': 'assistant', 'content': '', 'tool_calls': traj[-1].tool_calls})
>>>>>>> f9a7e911
            else:
                input_content.append({"role": "assistant", "content": traj[-1].content})

        if content is None:
            content = observation.action_result[0].error
        if not self.trajectory:
            new_messages = [{"role": "user", "content": content}]
            input_content.extend(new_messages)
        else:
            # Collect existing tool_call_ids from input_content
            existing_tool_call_ids = {
                msg.get("tool_call_id") for msg in input_content 
                if msg.get("role") == "tool" and msg.get("tool_call_id")
            }
            
            new_messages = []
            for traj in self.trajectory:
                if traj[-1].tool_calls is not None:
                    # Handle multiple tool calls
                    for tool_call in traj[-1].tool_calls:
                        # Only add if this tool_call_id doesn't exist in input_content
                        if tool_call.id not in existing_tool_call_ids:
                            new_messages.append({
                                "role": "tool",
                                "content": content,
                                "tool_call_id": tool_call.id
                            })
            input_content.extend(new_messages)

            # Validate tool_calls and tool messages pairing
            assistant_tool_calls = []
            tool_responses = []
            for msg in input_content:
                if msg.get("role") == "assistant" and msg.get("tool_calls"):
                    assistant_tool_calls.extend(msg["tool_calls"])
                elif msg.get("role") == "tool":
                    tool_responses.append(msg.get("tool_call_id"))

            # Check if all tool_calls have corresponding responses
            tool_call_ids = {call.id for call in assistant_tool_calls}
            tool_response_ids = set(tool_responses)
            if tool_call_ids != tool_response_ids:
                missing_calls = tool_call_ids - tool_response_ids
                extra_responses = tool_response_ids - tool_call_ids
                error_msg = f"Tool calls and responses mismatch. Missing responses for tool_calls: {missing_calls}, Extra responses: {extra_responses}"
                logger.error(error_msg)
                raise ValueError(error_msg)

        tool_calls = []
        try:
            llm_result = call_llm_model(
                self.llm,
                input_content,
                model=self.model_name,
                tools=self.tools,
                temperature=0,
            )
            logger.info(f"Execute response: {llm_result.message}")
            res = self.response_parse(llm_result)
            content = res.actions[0].policy_info
            tool_calls = llm_result.tool_calls
        except Exception as e:
            logger.warning(traceback.format_exc())
            # raise e
        finally:
            if llm_result:
                ob = copy.deepcopy(observation)
                ob.content = new_messages
                self.trajectory.append((ob, info, llm_result))
            else:
                logger.warning("no result to record!")

        res = []
        if tool_calls:
            for tool_call in tool_calls:
                tool_action_name: str = tool_call.function.name
                if not tool_action_name:
                    continue

                names = tool_action_name.split("__")
                tool_name = names[0]
                action_name = '__'.join(names[1:]) if len(names) > 1 else ''
                params = json.loads(tool_call.function.arguments)
                res.append(
                    ActionModel(
                        tool_name=tool_name, action_name=action_name, params=params
                    )
                )

        if res:
            res[0].policy_info = content
        elif content:
            policy_info = extract_pattern(content, "final_answer")
            if policy_info:
                res.append(ActionModel(agent_name=Agents.PLAN.value, policy_info=policy_info))
                self._finished = True
            else:
                res.append(ActionModel(agent_name=Agents.PLAN.value, policy_info=content))

        logger.info(f">>> execute result: {res}")
        return res


@AgentFactory.register(name=Agents.PLAN.value, desc="plan agent")
class PlanAgent(Agent):
    def __init__(self, conf: Union[Dict[str, Any], ConfigDict, AgentConfig], **kwargs):
        super(PlanAgent, self).__init__(conf, **kwargs)

    def reset(self, options: Dict[str, Any]):
        """Execute agent reset need query task as input."""
        super().reset(options)

        self.system_prompt = plan_system_prompt.format(task=self.task)
        self.done_prompt = plan_done_prompt.format(task=self.task)
        self.postfix_prompt = plan_postfix_prompt.format(task=self.task)
        self.first_prompt = init_prompt
        self.first = True
        self.step_reset = False

    def policy(
        self, observation: Observation, info: Dict[str, Any] = None, **kwargs
    ) -> List[ActionModel] | None:
        llm_result = None
        self.desc_transform()
        input_content = [
            {"role": "system", "content": self.system_prompt},
        ]
        # build input of llm based history
        for traj in self.trajectory:
            input_content.append({"role": "user", "content": traj[0].content})
            if traj[-1].tool_calls is not None:
                input_content.append(
<<<<<<< HEAD
                    {
                        "role": "assistant",
                        "content": "",
                        "tool_calls": traj[-1].serialize_tool_calls(),
                    }
                )
=======
                    {'role': 'assistant', 'content': '', 'tool_calls': traj[-1].tool_calls})
>>>>>>> f9a7e911
            else:
                input_content.append({"role": "assistant", "content": traj[-1].content})

        message = observation.content
        if self.first_prompt:
            message = self.first_prompt
            self.first_prompt = None

        input_content.append({"role": "user", "content": message})
        try:
            llm_result = call_llm_model(
                self.llm, messages=input_content, model=self.model_name
            )
            logger.info(f"Plan response: {llm_result.message}")
        except Exception as e:
            logger.warning(traceback.format_exc())
            raise e
        finally:
            if llm_result:
                ob = copy.deepcopy(observation)
                ob.content = message
                self.trajectory.append((ob, info, llm_result))
            else:
                logger.warning("no result to record!")
        res = self.response_parse(llm_result)
        content = res.actions[0].policy_info
        if "TASK_DONE" not in content:
            content += self.done_prompt
        else:
            # The task is done, and the assistant agent need to give the final answer about the original task
            content += self.postfix_prompt
            if not self.first:
                self._finished = True

        self.first = False
        logger.info(f">>> plan result: {content}")
        return [ActionModel(agent_name=Agents.EXECUTE.value, policy_info=content)]<|MERGE_RESOLUTION|>--- conflicted
+++ resolved
@@ -51,16 +51,7 @@
                 
             if traj[-1].tool_calls is not None:
                 input_content.append(
-<<<<<<< HEAD
-                    {
-                        "role": "assistant",
-                        "content": "",
-                        "tool_calls": traj[-1].tool_calls,
-                    }
-                )
-=======
                     {'role': 'assistant', 'content': '', 'tool_calls': traj[-1].tool_calls})
->>>>>>> f9a7e911
             else:
                 input_content.append({"role": "assistant", "content": traj[-1].content})
 
@@ -193,16 +184,7 @@
             input_content.append({"role": "user", "content": traj[0].content})
             if traj[-1].tool_calls is not None:
                 input_content.append(
-<<<<<<< HEAD
-                    {
-                        "role": "assistant",
-                        "content": "",
-                        "tool_calls": traj[-1].serialize_tool_calls(),
-                    }
-                )
-=======
                     {'role': 'assistant', 'content': '', 'tool_calls': traj[-1].tool_calls})
->>>>>>> f9a7e911
             else:
                 input_content.append({"role": "assistant", "content": traj[-1].content})
 
