--- conflicted
+++ resolved
@@ -200,7 +200,8 @@
             conf=self.conf,
             desc=self.desc(),
             id=self.id(),
-            model_output_parser=self.model_output_parser)
+            model_output_parser=self.model_output_parser
+        )
         new_agent._llm = None
         new_agent.system_prompt = self.system_prompt
         new_agent.agent_prompt = self.agent_prompt
@@ -233,6 +234,7 @@
         Args:
             observation: The state observed from tools in the environment.
             info: Extended information is used to assist the agent to decide a policy.
+            message: Event received by the agent.
 
         Returns:
             ActionModel sequence from agent policy
@@ -300,7 +302,6 @@
             return agent_result.actions
 
     def desc_transform(self):
-        """Transform of descriptions of supported tools, agents, and MCP servers in the framework to support function calls of LLM."""
         sync_exec(self.async_desc_transform, )
 
     async def async_desc_transform(self):
@@ -409,57 +410,43 @@
 
     def _log_messages(self, messages: List[Dict[str, Any]]) -> None:
         """Log the sequence of messages for debugging purposes"""
-        logger.info(f"[agent] Invoking LLM with {len(messages)} messages:")
+        logger.info(f"[agent{self.id()}] Invoking LLM with {len(messages)} messages:")
+        chunk_size = 500
         for i, msg in enumerate(messages):
-            prefix = msg.get('role')
-            logger.info(
-                f"[agent] Message {i + 1}: {prefix} ===================================")
+            logger.info(f"[agent{self.id()}] Message {i + 1}: {msg.get('role')} ===================================")
             if isinstance(msg['content'], list):
                 try:
                     for item in msg['content']:
                         if item.get('type') == 'text':
-                            logger.info(
-                                f"[agent] Text content: {item.get('text')}")
+                            logger.info(f"[agent{self.id()}] Text content: {item.get('text')}")
                         elif item.get('type') == 'image_url':
                             image_url = item.get('image_url', {}).get('url', '')
                             if image_url.startswith('data:image'):
-                                logger.info(f"[agent] Image: [Base64 image data]")
+                                logger.info(f"[agent{self.id()}] Image: [Base64 image data]")
                             else:
-                                logger.info(
-                                    f"[agent] Image URL: {image_url[:30]}...")
+                                logger.info(f"[agent{self.id()}] Image URL: {image_url[:30]}...")
                 except Exception as e:
-                    logger.error(f"[agent] Error parsing msg['content']: {msg}. Error: {e}")
+                    logger.error(f"[agent{self.id()}] Error parsing msg['content']: {msg}. Error: {e}")
                     content = str(msg['content'])
-                    chunk_size = 500
                     for j in range(0, len(content), chunk_size):
                         chunk = content[j:j + chunk_size]
-                        if j == 0:
-                            logger.info(f"[agent] Content: {chunk}")
-                        else:
-                            logger.info(f"[agent] Content (continued): {chunk}")
+                        logger.info(f"[agent{self.id()}] Content{'' if j == 0 else ' (continued)'}: {chunk}")
             else:
                 content = str(msg['content'])
-                chunk_size = 500
                 for j in range(0, len(content), chunk_size):
                     chunk = content[j:j + chunk_size]
-                    if j == 0:
-                        logger.info(f"[agent] Content: {chunk}")
-                    else:
-                        logger.info(f"[agent] Content (continued): {chunk}")
-
-            if 'tool_calls' in msg and msg['tool_calls']:
-                for tool_call in msg.get('tool_calls'):
-                    if isinstance(tool_call, dict):
-                        logger.info(
-                            f"[agent] Tool call: {tool_call.get('function', {}).get('name', {})} - ID: {tool_call.get('id')}")
-                        args = str(tool_call.get('function', {}).get(
-                            'arguments', {}))[:1000]
-                        logger.info(f"[agent] Tool args: {args}...")
-                    elif isinstance(tool_call, ToolCall):
-                        logger.info(
-                            f"[agent] Tool call: {tool_call.function.name} - ID: {tool_call.id}")
-                        args = str(tool_call.function.arguments)[:1000]
-                        logger.info(f"[agent] Tool args: {args}...")
+                    logger.info(f"[agent{self.id()}] Content{'' if j == 0 else ' (continued)'}: {chunk}")
+
+            tool_calls = msg.get('tool_calls')
+            if not tool_calls:
+                return
+            for tool_call in tool_calls:
+                if isinstance(tool_call, ToolCall):
+                    tool_call = tool_call.to_dict()
+                func = tool_call.get('function', {})
+                logger.info(f"[agent] Tool call: {func.get('name', {})} - ID: {tool_call.get('id')}")
+                args = str(func.get('arguments', {}))[:1000]
+                logger.info(f"[agent] Tool args: {args}...")
 
     def _agent_result(self, actions: List[ActionModel], caller: str, input_message: Message):
         if not actions:
@@ -542,86 +529,6 @@
         """
         return sync_exec(self.async_policy, observation, info, message, **kwargs)
 
-<<<<<<< HEAD
-=======
-    async def async_policy(self, observation: Observation, info: Dict[str, Any] = {}, message: Message = None,
-                           **kwargs) -> List[ActionModel]:
-        """The strategy of an agent can be to decide which tools to use in the environment, or to delegate tasks to other agents.
-
-        Args:
-            observation: The state observed from tools in the environment.
-            info: Extended information is used to assist the agent to decide a policy.
-
-        Returns:
-            ActionModel sequence from agent policy
-        """
-        # Get current step information for trace recording
-        source_span = trace.get_current_span()
-        self._finished = False
-        if hasattr(observation, 'context') and observation.context:
-            self.task_histories = observation.context
-
-        try:
-            events = []
-            async for event in self.run_hooks(self.context, HookPoint.PRE_LLM_CALL):
-                events.append(event)
-        except Exception:
-            logger.debug(traceback.format_exc())
-
-        messages = await self._prepare_llm_input(observation, info, message=message, **kwargs)
-
-        serializable_messages = to_serializable(messages)
-        llm_response = None
-        if source_span:
-            source_span.set_attribute("messages", json.dumps(
-                serializable_messages, ensure_ascii=False))
-        try:
-            llm_response = await self._call_llm_model(observation, messages, info, message=message, **kwargs)
-        except Exception as e:
-            logger.warn(traceback.format_exc())
-            raise e
-        finally:
-            if llm_response:
-                if llm_response.error:
-                    logger.info(f"llm result error: {llm_response.error}")
-                    if eventbus is not None:
-                        output_message = Message(
-                            category=Constants.OUTPUT,
-                            payload=Output(
-                                data=f"llm result error: {llm_response.error}"
-                            ),
-                            sender=self.id(),
-                            session_id=self.context.session_id if self.context else "",
-                            headers={"context": self.context}
-                        )
-                        await send_message(output_message)
-                else:
-                    await self._add_llm_response_to_memory(llm_response, message.context)
-            else:
-                logger.error(f"{self.id()} failed to get LLM response")
-                raise RuntimeError(f"{self.id()} failed to get LLM response")
-
-        try:
-            events = []
-            async for event in self.run_hooks(self.context, HookPoint.POST_LLM_CALL):
-                events.append(event)
-        except Exception as e:
-            logger.debug(traceback.format_exc())
-
-        agent_result = await self.model_output_parser.parse(llm_response,
-                                                            agent_id=self.id(),
-                                                            use_tools_in_prompt=self.use_tools_in_prompt)
-        logger.info(f"agent_result: {agent_result}")
-        if not agent_result.is_call_tool:
-            self._finished = True
-            return agent_result.actions
-        else:
-            if not self.wait_tool_result:
-                return agent_result.actions
-            else:
-                return await self.execution_tools(agent_result.actions, message)
-
->>>>>>> ff2d03d6
     async def execution_tools(self, actions: List[ActionModel], message: Message = None, **kwargs) -> List[ActionModel]:
         """Tool execution operations.
 
@@ -876,9 +783,8 @@
                 if msg:
                     logger.debug(f"Hook {hook.point()} executed successfully")
                     yield msg
-            except Exception as e:
-                logger.warning(
-                    f"Hook {hook.point()} execution failed: {traceback.format_exc()}")
+            except Exception:
+                logger.warning(f"Hook {hook.point()} execution failed: {traceback.format_exc()}")
 
     async def _add_system_message_to_memory(self, context: Context, content: str):
         if not self.system_prompt:
@@ -895,16 +801,8 @@
         if histories and len(histories) > 0:
             logger.debug(f"🧠 [Agent#{self.id()}:short-term] histories not empty, do not need add it to agent memory")
             return
-<<<<<<< HEAD
-
-        content = self.system_prompt.format(context=context, task=content, tool_list=self.tools)
-=======
-        if not self.system_prompt:
-            return
+
         content = await self.custom_system_prompt(context=context, content=content)
->>>>>>> ff2d03d6
-        logger.info(f'system prompt content: {content}')
-
         await self.memory.add(MemorySystemMessage(
             content=content,
             metadata=MessageMetadata(
@@ -919,7 +817,7 @@
 
     async def custom_system_prompt(self, context: Context, content: str):
         logger.info(f"llm_agent custom_system_prompt .. agent#{self.id()}")
-        return self.system_prompt_template.format(context=context, task=content)
+        return self.system_prompt.format(context=context, task=content)
 
     async def _add_human_input_to_memory(self, content: Any, context: Context, memory_type="init"):
         """Add user input to memory"""
