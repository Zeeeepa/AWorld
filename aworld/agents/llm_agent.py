--- conflicted
+++ resolved
@@ -69,14 +69,7 @@
         self.resp_parse_func = resp_parse_func if resp_parse_func else self.response_parse
         self.history_messages = kwargs.get("history_messages") if kwargs.get("history_messages") else 100
         self.use_tools_in_prompt = kwargs.get('use_tools_in_prompt', conf.use_tools_in_prompt)
-<<<<<<< HEAD
         self.context_rule = kwargs.get("context_rule") if kwargs.get("context_rule") else conf.context_rule
-=======
-        # init agent context
-        self.context_rule = kwargs.get("context_rule") if kwargs.get("context_rule") else conf.context_rule
-        # update agent context by llm_agent
-        # self.init_agent_context(conf.llm_config, context_rule)
->>>>>>> 8eef36e1
         self.tools_instances = {}
         self.tools_conf = {}
 
@@ -434,13 +427,15 @@
                            sender=self.id(),
                            receiver=actions[0].tool_name,
                            session_id=self.context.session_id if self.context else "",
-                           category=Constants.AGENT)
+                           category=Constants.AGENT,
+                           headers={"context": self.context})
         else:
             return ToolMessage(payload=actions,
                                caller=caller,
                                sender=self.id(),
                                receiver=actions[0].tool_name,
-                               session_id=self.context.session_id if self.context else "")
+                               session_id=self.context.session_id if self.context else "",
+                               headers={"context": self.context})
 
     def post_run(self, policy_result: List[ActionModel], policy_input: Observation) -> Message:
         return self._agent_result(
@@ -839,7 +834,8 @@
                         category=Constants.OUTPUT,
                         payload=output,
                         sender=self.id(),
-                        session_id=self.context.session_id if self.context else ""
+                        session_id=self.context.session_id if self.context else "",
+                        headers={"context": self.context}
                     )
                     await eventbus.publish(output_message)
                 elif not self.event_driven and outputs:
@@ -861,7 +857,8 @@
                         category=Constants.OUTPUT,
                         payload=llm_response,
                         sender=self.id(),
-                        session_id=self.context.session_id if self.context else ""
+                        session_id=self.context.session_id if self.context else "",
+                        headers={"context": self.context}
                     ))
                 elif not self.event_driven and outputs:
                     outputs.add_output(MessageOutput(source=llm_response, json_parse=False))
@@ -968,18 +965,6 @@
         self.agent_context.system_prompt = self.system_prompt
         self.agent_context.agent_prompt = self.agent_prompt
 
-    def _init_context(self, context: Context):
-        self.context = context
-        self.agent_context = AgentContext(
-            agent_id=self.id(),
-            agent_name=self.name(),
-            agent_desc=self.desc(),
-            tool_names=self.tool_names,
-            context=self.context,
-            parent_state=self.context.state  # Pass Context's state as parent state
-        )
-        self.init_agent_context(self.conf, self.context_rule)
-
     def update_system_prompt(self, system_prompt: str):
         self.system_prompt = system_prompt
         self.agent_context.system_prompt = system_prompt
@@ -1018,7 +1003,8 @@
                     category="agent_hook",
                     payload=None,
                     sender=self.id(),
-                    session_id=context.session_id if hasattr(context, 'session_id') else None
+                    session_id=context.session_id if hasattr(context, 'session_id') else None,
+                    headers={"context": self.context}
                 )
                 
                 # Execute hook
