import json
import re
<<<<<<< HEAD
from aworld.models.model_response import ModelResponse

=======
>>>>>>> 3cdc3a3d
from aworld.core.agent.base import AgentResult
from aworld.core.common import ActionModel, Observation
from aworld.logs.util import logger
from aworld.models.model_response import ModelResponse
from aworld.planner.plan import Plan


class BuiltInPlannerOutputParser:
    """Parser for responses that include thinking process and planning."""

    def __init__(self, agent_name: str):
        self.agent_name = agent_name

    def parse(self, resp: ModelResponse) -> AgentResult:
        if not resp or not resp.content:
            logger.warning("No valid response content!")
            return AgentResult(actions=[], current_state=None)

        content = resp.content.strip()
<<<<<<< HEAD
        
=======

>>>>>>> 3cdc3a3d
        # Extract planning section
        planning_match = re.search(r'<PLANNING_TAG>(.*?)</PLANNING_TAG>', content, re.DOTALL)
        final_answer_match = re.search(r'<FINAL_ANSWER_TAG>(.*?)</FINAL_ANSWER_TAG>', content, re.DOTALL)

        actions = []
        is_call_tool = False

        # Parse planning section if exists
        if planning_match:
            plan_text = planning_match.group(1).strip()
            try:
                actions.append(ActionModel(
                    agent_name=self.agent_name,
                    policy_info=plan_text
                ))
<<<<<<< HEAD
                
=======
                return AgentResult(actions=actions, current_state=None, is_call_tool=is_call_tool)

>>>>>>> 3cdc3a3d
            except json.JSONDecodeError:
                logger.warning("Failed to parse planning JSON")

        # If no valid planning steps found, use final answer
        if not actions and final_answer_match:
            final_answer = final_answer_match.group(1).strip()
            actions.append(ActionModel(
                agent_name=self.agent_name,
                policy_info=final_answer
            ))

        # If neither planning nor final answer found, use entire content
        if not actions:
            actions.append(ActionModel(
                agent_name=self.agent_name,
                policy_info=content
            ))
<<<<<<< HEAD
        
        logger.info(f"BuiltInPlannerOutputParser|actions|{actions}")
=======

>>>>>>> 3cdc3a3d
        return AgentResult(actions=actions, current_state=None, is_call_tool=is_call_tool)<|MERGE_RESOLUTION|>--- conflicted
+++ resolved
@@ -1,10 +1,5 @@
 import json
 import re
-<<<<<<< HEAD
-from aworld.models.model_response import ModelResponse
-
-=======
->>>>>>> 3cdc3a3d
 from aworld.core.agent.base import AgentResult
 from aworld.core.common import ActionModel, Observation
 from aworld.logs.util import logger
@@ -24,11 +19,7 @@
             return AgentResult(actions=[], current_state=None)
 
         content = resp.content.strip()
-<<<<<<< HEAD
         
-=======
-
->>>>>>> 3cdc3a3d
         # Extract planning section
         planning_match = re.search(r'<PLANNING_TAG>(.*?)</PLANNING_TAG>', content, re.DOTALL)
         final_answer_match = re.search(r'<FINAL_ANSWER_TAG>(.*?)</FINAL_ANSWER_TAG>', content, re.DOTALL)
@@ -44,12 +35,6 @@
                     agent_name=self.agent_name,
                     policy_info=plan_text
                 ))
-<<<<<<< HEAD
-                
-=======
-                return AgentResult(actions=actions, current_state=None, is_call_tool=is_call_tool)
-
->>>>>>> 3cdc3a3d
             except json.JSONDecodeError:
                 logger.warning("Failed to parse planning JSON")
 
@@ -67,10 +52,7 @@
                 agent_name=self.agent_name,
                 policy_info=content
             ))
-<<<<<<< HEAD
         
         logger.info(f"BuiltInPlannerOutputParser|actions|{actions}")
-=======
 
->>>>>>> 3cdc3a3d
         return AgentResult(actions=actions, current_state=None, is_call_tool=is_call_tool)