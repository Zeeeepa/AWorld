# coding: utf-8
# Copyright (c) 2025 inclusionAI.

import abc
import uuid


import aworld.trace as trace

from typing import Generic, TypeVar, Dict, Any, List, Tuple, Union

from pydantic import BaseModel

from aworld.config.conf import AgentConfig, load_config, ConfigDict
from aworld.core.common import Observation, ActionModel
from aworld.core.context.base import Context
<<<<<<< HEAD
from aworld.core.event.base import Message, Constants, ToolMessage
=======
from aworld.core.event.base import Message, Constants
>>>>>>> 73f7f512
from aworld.core.event.event_bus import InMemoryEventbus
from aworld.core.factory import Factory
from aworld.logs.util import logger
from aworld.output.base import StepOutput
from aworld.sandbox.base import Sandbox

from aworld.utils.common import convert_to_snake, replace_env_variables

INPUT = TypeVar('INPUT')
OUTPUT = TypeVar('OUTPUT')


def is_agent_by_name(name: str) -> bool:
    return name in AgentFactory


def is_agent(policy: ActionModel) -> bool:
    return is_agent_by_name(policy.tool_name) or (not policy.tool_name and not policy.action_name)


class AgentStatus:
    # Init status
    START = 0
    # Agent is running for monitor or collection
    RUNNING = 1
    # Agent reject the task
    REJECT = 2
    # Agent is idle
    IDLE = 3
    # Agent meets exception
    ERROR = 4
    # End of one agent step
    DONE = 5
    # End of one task step
    FINISHED = 6


class AgentResult(BaseModel):
    current_state: Any
    actions: List[ActionModel]
    is_call_tool: bool = True


class MemoryModel(BaseModel):
    # TODO: memory module
    message: Dict = {}
    tool_calls: Any = None
    content: Any = None


class BaseAgent(Generic[INPUT, OUTPUT]):
    __metaclass__ = abc.ABCMeta

    def __init__(self,
                 conf: Union[Dict[str, Any],
                             ConfigDict, AgentConfig],
                 *,
                 name: str = None,
                 desc: str = None,
                 tool_names: List[str] = [],
                 agent_names: List[str] = [],
                 mcp_servers: List[str] = [],
                 mcp_config: Dict[str, Any] = {},
                 sandbox: Sandbox = None,
                 **kwargs
                 ):
        self.conf = conf
        if isinstance(conf, ConfigDict):
            pass
        elif isinstance(conf, Dict):
            self.conf = ConfigDict(conf)
        elif isinstance(conf, AgentConfig):
            # To add flexibility
            self.conf = ConfigDict(conf.model_dump())
        else:
            logger.warning(f"Unknown conf type: {type(conf)}")

        self._name = name if name else self.conf.get("name", convert_to_snake(self.__class__.__name__))
        self._desc = desc if desc else self.conf.get('desc', '')
        if not self._desc:
            self._desc = self._name
        # Unique flag based agent name
        self.id = f"{self.name()}_{uuid.uuid1().hex[0:6]}"
        self.task = None
        # An agent can use the tool list
<<<<<<< HEAD
        self.tool_names: List[str] = tool_names
=======
        self.tool_names: List[str] = kwargs.pop("tool_names", [])
        human_tools = self.conf.get("human_tools", [])
        for tool in human_tools:
            self.tool_names.append(tool)
>>>>>>> 73f7f512
        # An agent can delegate tasks to other agent
        self.handoffs: List[str] = agent_names
        # Supported MCP server
        self.mcp_servers: List[str] = mcp_servers
        self.mcp_config: Dict[str, Any] = replace_env_variables(mcp_config)
        self.trajectory: List[Tuple[INPUT, Dict[str, Any], AgentResult]] = []
        # all tools that the agent can use. note: string name/id only
        self.tools = []
        self.context = Context.instance()
        self.state = AgentStatus.START
        self._finished = True
        # todo: remove sandbox instance in agent, use sandbox name/id; `mcp_config` need remove
        self.hooks: Dict[str, List[str]] = {}
        self.sandbox = sandbox or Sandbox(
            mcp_servers=self.mcp_servers, mcp_config=self.mcp_config)

        for k, v in kwargs.items():
            setattr(self, k, v)

    def name(self) -> str:
        return self._name

    def desc(self) -> str:
        return self._desc

    def run(self, observation: Observation, info: Dict[str, Any] = {}, **kwargs) -> Message:
        with trace.span(self._name, run_type=trace.RunType.AGNET) as agent_span:
            self.pre_run()
            result = self.policy(observation, info, **kwargs)
            final_result = self.post_run(result, observation)
            return final_result if final_result else result

    async def async_run(self, observation: Observation, info: Dict[str, Any] = {}, **kwargs) -> Message:
        if InMemoryEventbus.instance():
            await InMemoryEventbus.instance().publish(Message(
            category=Constants.OUTPUT,
            payload=StepOutput.build_start_output(name=f"{self.name()}",
                                                   step_num=0),
            sender=self.name(),
            session_id=Context.instance().session_id
        ))
<<<<<<< HEAD

=======
>>>>>>> 73f7f512
        with trace.span(self._name, run_type=trace.RunType.AGNET) as agent_span:
            await self.async_pre_run()
            result = await self.async_policy(observation, info, **kwargs)
            final_result = await self.async_post_run(result, observation)
            return final_result if final_result else result

    @abc.abstractmethod
    def policy(self, observation: INPUT, info: Dict[str, Any] = None, **kwargs) -> OUTPUT:
        """The strategy of an agent can be to decide which tools to use in the environment, or to delegate tasks to other agents.

        Args:
            observation: The state observed from tools in the environment.
            info: Extended information is used to assist the agent to decide a policy.
        """

    @abc.abstractmethod
    async def async_policy(self, observation: INPUT, info: Dict[str, Any] = None, **kwargs) -> OUTPUT:
        """The strategy of an agent can be to decide which tools to use in the environment, or to delegate tasks to other agents.

        Args:
            observation: The state observed from tools in the environment.
            info: Extended information is used to assist the agent to decide a policy.
        """

    def reset(self, options: Dict[str, Any]):
        """Clean agent instance state and reset."""
        if options is None:
            options = {}
        self.task = options.get("task")
        self.tool_names = options.get("tool_names", [])
        self.handoffs = options.get("agent_names", [])
        self.mcp_servers = options.get("mcp_servers", [])
        self.tools = []
        self.trajectory = []
        self._finished = True

    async def async_reset(self, options: Dict[str, Any]):
        """Clean agent instance state and reset."""
        self.task = options.get("task")

    @property
    def finished(self) -> bool:
        """Agent finished the thing, default is True."""
        return self._finished

    def pre_run(self):
        pass

    def post_run(self, policy_result: OUTPUT, input: INPUT) -> Message:
        pass

    async def async_pre_run(self):
        pass

    async def async_post_run(self, policy_result: OUTPUT, input: INPUT) -> Message:
        pass


class AgentManager(Factory):
    def __init__(self, type_name: str = None):
        super(AgentManager, self).__init__(type_name)
        self._agent_conf = {}
        self._agent_instance = {}

    def __call__(self, name: str = None, *args, **kwargs):
        if name is None:
            return self

        conf = self._agent_conf.get(name)
        if not conf:
            logger.warning(f"{name} not find conf in agent factory")
            conf = dict()
        elif isinstance(conf, BaseModel):
            conf = conf.model_dump()

        user_conf = kwargs.pop('conf', None)
        if user_conf:
            if isinstance(user_conf, BaseModel):
                conf.update(user_conf.model_dump())
            elif isinstance(user_conf, dict):
                conf.update(user_conf)
            else:
                logger.warning(
                    f"Unknown conf type: {type(user_conf)}, ignored!")

        conf['name'] = name
        conf = ConfigDict(conf)
        if name in self._cls:
            agent = self._cls[name](conf=conf, **kwargs)
            self._agent_instance[name] = agent
        else:
            raise ValueError(f"Can not find {name} agent!")
        return agent

    def desc(self, name: str) -> str:
        if self._agent_instance.get(name, None) and self._agent_instance[name].desc():
            return self._agent_instance[name].desc()
        return self._desc.get(name, "")

    def agent_instance(self, name: str) -> BaseAgent | None:
        if self._agent_instance.get(name, None):
            return self._agent_instance[name]
        return None

    def register(self, name: str, desc: str, conf_file_name: str = None, **kwargs):
        """Register a tool to tool factory.

        Args:
            name: Tool name
            desc: Tool description
            supported_action: Tool abilities
            conf_file_name: Default tool config
        """
        res = super(AgentManager, self).register(name, desc, **kwargs)
        conf_file_name = conf_file_name if conf_file_name else f"{name}.yaml"
        conf = load_config(conf_file_name, kwargs.get("dir"))
        if not conf:
            logger.warning(f"{conf_file_name} not find, will use default")
            # use general tool config
            conf = AgentConfig().model_dump()
        self._agent_conf[name] = conf
        return res


AgentFactory = AgentManager("agent_type")<|MERGE_RESOLUTION|>--- conflicted
+++ resolved
@@ -14,11 +14,7 @@
 from aworld.config.conf import AgentConfig, load_config, ConfigDict
 from aworld.core.common import Observation, ActionModel
 from aworld.core.context.base import Context
-<<<<<<< HEAD
-from aworld.core.event.base import Message, Constants, ToolMessage
-=======
 from aworld.core.event.base import Message, Constants
->>>>>>> 73f7f512
 from aworld.core.event.event_bus import InMemoryEventbus
 from aworld.core.factory import Factory
 from aworld.logs.util import logger
@@ -75,14 +71,9 @@
     def __init__(self,
                  conf: Union[Dict[str, Any],
                              ConfigDict, AgentConfig],
-                 *,
-                 name: str = None,
-                 desc: str = None,
-                 tool_names: List[str] = [],
-                 agent_names: List[str] = [],
+                 sandbox: Sandbox = None,
                  mcp_servers: List[str] = [],
                  mcp_config: Dict[str, Any] = {},
-                 sandbox: Sandbox = None,
                  **kwargs
                  ):
         self.conf = conf
@@ -96,24 +87,20 @@
         else:
             logger.warning(f"Unknown conf type: {type(conf)}")
 
-        self._name = name if name else self.conf.get("name", convert_to_snake(self.__class__.__name__))
-        self._desc = desc if desc else self.conf.get('desc', '')
-        if not self._desc:
-            self._desc = self._name
+        self._name = kwargs.pop("name", self.conf.get(
+            "name", convert_to_snake(self.__class__.__name__)))
+        self._desc = kwargs.pop("desc") if kwargs.get(
+            "desc") else self.conf.get('desc', '')
         # Unique flag based agent name
         self.id = f"{self.name()}_{uuid.uuid1().hex[0:6]}"
         self.task = None
         # An agent can use the tool list
-<<<<<<< HEAD
-        self.tool_names: List[str] = tool_names
-=======
         self.tool_names: List[str] = kwargs.pop("tool_names", [])
         human_tools = self.conf.get("human_tools", [])
         for tool in human_tools:
             self.tool_names.append(tool)
->>>>>>> 73f7f512
         # An agent can delegate tasks to other agent
-        self.handoffs: List[str] = agent_names
+        self.handoffs: List[str] = kwargs.pop("agent_names", [])
         # Supported MCP server
         self.mcp_servers: List[str] = mcp_servers
         self.mcp_config: Dict[str, Any] = replace_env_variables(mcp_config)
@@ -123,7 +110,6 @@
         self.context = Context.instance()
         self.state = AgentStatus.START
         self._finished = True
-        # todo: remove sandbox instance in agent, use sandbox name/id; `mcp_config` need remove
         self.hooks: Dict[str, List[str]] = {}
         self.sandbox = sandbox or Sandbox(
             mcp_servers=self.mcp_servers, mcp_config=self.mcp_config)
@@ -153,10 +139,6 @@
             sender=self.name(),
             session_id=Context.instance().session_id
         ))
-<<<<<<< HEAD
-
-=======
->>>>>>> 73f7f512
         with trace.span(self._name, run_type=trace.RunType.AGNET) as agent_span:
             await self.async_pre_run()
             result = await self.async_policy(observation, info, **kwargs)
