# coding: utf-8
# Copyright (c) 2025 inclusionAI.

import abc
import uuid
<<<<<<< HEAD
=======

>>>>>>> ab844b55
from typing import Generic, TypeVar, Dict, Any, List, Tuple, Union

from pydantic import BaseModel

import aworld.trace as trace
from aworld.config.conf import AgentConfig, load_config, ConfigDict
from aworld.core.common import ActionModel
from aworld.core.context.base import Context
from aworld.core.event import eventbus
from aworld.core.event.base import Message, Constants
from aworld.core.factory import Factory
from aworld.events.util import send_message
from aworld.logs.util import logger
from aworld.output.base import StepOutput
from aworld.sandbox.base import Sandbox
from aworld.utils.common import convert_to_snake, replace_env_variables

INPUT = TypeVar('INPUT')
OUTPUT = TypeVar('OUTPUT')


def is_agent_by_name(name: str) -> bool:
    return name in AgentFactory


def is_agent(policy: ActionModel) -> bool:
    return is_agent_by_name(policy.tool_name) or (not policy.tool_name and not policy.action_name)


class AgentStatus:
    # Init status
    START = 0
    # Agent is running for monitor or collection
    RUNNING = 1
    # Agent reject the task
    REJECT = 2
    # Agent is idle
    IDLE = 3
    # Agent meets exception
    ERROR = 4
    # End of one agent step
    DONE = 5
    # End of one task step
    FINISHED = 6


class AgentResult(BaseModel):
    current_state: Any
    actions: List[ActionModel]
    is_call_tool: bool = True


class MemoryModel(BaseModel):
    # TODO: memory module
    message: Dict = {}
    tool_calls: Any = None
    content: Any = None


class BaseAgent(Generic[INPUT, OUTPUT]):
    __metaclass__ = abc.ABCMeta

    def __init__(self,
                 conf: Union[Dict[str, Any], ConfigDict, AgentConfig],
                 name: str,
                 desc: str = None,
                 agent_id: str = None,
                 *,
                 tool_names: List[str] = None,
                 agent_names: List[str] = None,
                 mcp_servers: List[str] = None,
                 mcp_config: Dict[str, Any] = None,
                 feedback_tool_result: bool = True,
                 sandbox: Sandbox = None,
                 **kwargs):
        """Base agent init.

        Args:
            conf: Agent config for internal processes.
            name: Agent name as identifier.
            desc: Agent description as tool description.
            tool_names: Tool names of local that agents can use.
            agent_names: Agents as tool name list.
            mcp_servers: Mcp names that the agent can use.
            mcp_config: Mcp config for mcp servers.
            feedback_tool_result: Whether feedback on the results of the tool.
                Agent1 uses tool1 when the value is True, it does not go to the other agent after obtaining the result of tool1.
                Instead, Agent1 uses the tool's result and makes a decision again.
            sandbox: Sandbox instance for tool execution, advanced usage.
        """
        self.conf = conf
        if isinstance(conf, ConfigDict):
            pass
        elif isinstance(conf, Dict):
            self.conf = ConfigDict(conf)
        elif isinstance(conf, AgentConfig):
            # To add flexibility
            self.conf = ConfigDict(conf.model_dump())
        else:
            logger.warning(f"Unknown conf type: {type(conf)}")

        self._name = name if name else convert_to_snake(
            self.__class__.__name__)
        self._desc = desc if desc else self._name
        # Unique flag based agent name
        self._id = agent_id if agent_id else f"{self._name}---uuid{uuid.uuid1().hex[0:6]}uuid"
        self.task = None
        # An agent can use the tool list
        self.tool_names: List[str] = tool_names or []
        human_tools = self.conf.get("human_tools", [])
        for tool in human_tools:
            self.tool_names.append(tool)
        # An agent can delegate tasks to other agent
        self.handoffs: List[str] = agent_names or []
        # Supported MCP server
        self.mcp_servers: List[str] = mcp_servers or []
        self.mcp_config: Dict[str, Any] = replace_env_variables(mcp_config or {})
        self.trajectory: List[Tuple[INPUT, Dict[str, Any], AgentResult]] = []
        # all tools that the agent can use. note: string name/id only
        self.tools = []
        self.context = None
        self.state = AgentStatus.START
        self._finished = True
        self.hooks: Dict[str, List[str]] = {}
        self.feedback_tool_result = feedback_tool_result
        self.sandbox = sandbox or Sandbox(
            mcp_servers=self.mcp_servers, mcp_config=self.mcp_config)

    def _init_context(self, context: Context):
        self.context = context

    def id(self) -> str:
        return self._id

    def name(self):
        return self._name

    def desc(self) -> str:
        return self._desc

    def run(self, message: Message, **kwargs) -> Message:
        self._init_context(message.context)
        observation = message.payload
        self.pre_run()
        result = self.policy(observation, message=message, **kwargs)
        final_result = self.post_run(result, observation)
        return final_result

    async def async_run(self, message: Message, **kwargs) -> Message:
        self._init_context(message.context)
        logger.debug(f"context ({id(message.context)})")
        observation = message.payload
        if eventbus is not None:
            await send_message(Message(
                category=Constants.OUTPUT,
                payload=StepOutput.build_start_output(name=f"{self.id()}", alias_name=self.name(), step_num=0),
                sender=self.id(),
                session_id=self.context.session_id,
                headers={"context": self.context}
            ))
<<<<<<< HEAD
        with trace.span(self._name, run_type=trace.RunType.AGNET) as agent_span:
            self._init_context(message.context)
            observation = message.payload
            if eventbus is not None:
                await send_message(Message(
                    category=Constants.OUTPUT,
                    payload=StepOutput.build_start_output(name=f"{self.id()}",
                                                          alias_name=self.name(),
                                                          step_num=0),
                    sender=self.id(),
                    session_id=self.context.session_id,
                    headers={'context': self.context}
                ))
            await self.async_pre_run()
            result = await self.async_policy(observation, message=message, **kwargs)
            final_result = await self.async_post_run(result, observation)
            return final_result
=======
        await self.async_pre_run()
        result = await self.async_policy(observation, message=message, **kwargs)
        final_result = await self.async_post_run(result, observation)
        return final_result
>>>>>>> ab844b55

    @abc.abstractmethod
    def policy(self, observation: INPUT, info: Dict[str, Any] = None, **kwargs) -> OUTPUT:
        """The strategy of an agent can be to decide which tools to use in the environment, or to delegate tasks to other agents.

        Args:
            observation: The state observed from tools in the environment.
            info: Extended information is used to assist the agent to decide a policy.
        """

    @abc.abstractmethod
    async def async_policy(self, observation: INPUT, info: Dict[str, Any] = None, **kwargs) -> OUTPUT:
        """The strategy of an agent can be to decide which tools to use in the environment, or to delegate tasks to other agents.

        Args:
            observation: The state observed from tools in the environment.
            info: Extended information is used to assist the agent to decide a policy.
        """

    def reset(self, options: Dict[str, Any]):
        """Clean agent instance state and reset."""
        if options is None:
            options = {}
        self.task = options.get("task")
        self.tool_names = options.get("tool_names", [])
        self.handoffs = options.get("agent_names", [])
        self.mcp_servers = options.get("mcp_servers", [])
        self.tools = []
        self.trajectory = []
        self._finished = True

    async def async_reset(self, options: Dict[str, Any]):
        """Clean agent instance state and reset."""
        self.task = options.get("task")

    @property
    def finished(self) -> bool:
        """Agent finished the thing, default is True."""
        return self._finished

    def pre_run(self):
        pass

    def post_run(self, policy_result: OUTPUT, input: INPUT) -> Message:
        return policy_result

    async def async_pre_run(self):
        pass

    async def async_post_run(self, policy_result: OUTPUT, input: INPUT) -> Message:
        return policy_result


class AgentManager(Factory):
    def __init__(self, type_name: str = None):
        super(AgentManager, self).__init__(type_name)
        self._agent_conf = {}
        self._agent_instance = {}

    def __call__(self, name: str = None, *args, **kwargs):
        if name is None:
            return self

        conf = self._agent_conf.get(name)
        if not conf:
            logger.warning(f"{name} not find conf in agent factory")
            conf = dict()
        elif isinstance(conf, BaseModel):
            conf = conf.model_dump()

        user_conf = kwargs.pop('conf', None)
        if user_conf:
            if isinstance(user_conf, BaseModel):
                conf.update(user_conf.model_dump())
            elif isinstance(user_conf, dict):
                conf.update(user_conf)
            else:
                logger.warning(
                    f"Unknown conf type: {type(user_conf)}, ignored!")

        conf['name'] = name
        conf = ConfigDict(conf)
        if name in self._cls:
            agent = self._cls[name](conf=conf, **kwargs)
            self._agent_instance[name] = agent
        else:
            raise ValueError(f"Can not find {name} agent!")
        return agent

    def desc(self, name: str) -> str:
        if self._agent_instance.get(name, None) and self._agent_instance[name].desc():
            return self._agent_instance[name].desc()
        return self._desc.get(name, "")

    def agent_instance(self, name: str) -> BaseAgent | None:
        if self._agent_instance.get(name, None):
            return self._agent_instance[name]
        return None

    def register(self, name: str, desc: str, conf_file_name: str = None, **kwargs):
        """Register a tool to tool factory.

        Args:
            name: Tool name
            desc: Tool description
            supported_action: Tool abilities
            conf_file_name: Default tool config
        """
        res = super(AgentManager, self).register(name, desc, **kwargs)
        conf_file_name = conf_file_name if conf_file_name else f"{name}.yaml"
        conf = load_config(conf_file_name, kwargs.get("dir"))
        if not conf:
            logger.warning(f"{conf_file_name} not find, will use default")
            # use general tool config
            conf = AgentConfig().model_dump()
        self._agent_conf[name] = conf
        return res


AgentFactory = AgentManager("agent_type")<|MERGE_RESOLUTION|>--- conflicted
+++ resolved
@@ -3,15 +3,10 @@
 
 import abc
 import uuid
-<<<<<<< HEAD
-=======
-
->>>>>>> ab844b55
 from typing import Generic, TypeVar, Dict, Any, List, Tuple, Union
 
 from pydantic import BaseModel
 
-import aworld.trace as trace
 from aworld.config.conf import AgentConfig, load_config, ConfigDict
 from aworld.core.common import ActionModel
 from aworld.core.context.base import Context
@@ -167,30 +162,22 @@
                 session_id=self.context.session_id,
                 headers={"context": self.context}
             ))
-<<<<<<< HEAD
-        with trace.span(self._name, run_type=trace.RunType.AGNET) as agent_span:
-            self._init_context(message.context)
-            observation = message.payload
-            if eventbus is not None:
-                await send_message(Message(
-                    category=Constants.OUTPUT,
-                    payload=StepOutput.build_start_output(name=f"{self.id()}",
-                                                          alias_name=self.name(),
-                                                          step_num=0),
-                    sender=self.id(),
-                    session_id=self.context.session_id,
-                    headers={'context': self.context}
-                ))
-            await self.async_pre_run()
-            result = await self.async_policy(observation, message=message, **kwargs)
-            final_result = await self.async_post_run(result, observation)
-            return final_result
-=======
+        self._init_context(message.context)
+        observation = message.payload
+        if eventbus is not None:
+            await send_message(Message(
+                category=Constants.OUTPUT,
+                payload=StepOutput.build_start_output(name=f"{self.id()}",
+                                                      alias_name=self.name(),
+                                                      step_num=0),
+                sender=self.id(),
+                session_id=self.context.session_id,
+                headers={'context': self.context}
+            ))
         await self.async_pre_run()
         result = await self.async_policy(observation, message=message, **kwargs)
         final_result = await self.async_post_run(result, observation)
         return final_result
->>>>>>> ab844b55
 
     @abc.abstractmethod
     def policy(self, observation: INPUT, info: Dict[str, Any] = None, **kwargs) -> OUTPUT:
