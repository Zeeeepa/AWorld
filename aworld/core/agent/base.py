--- conflicted
+++ resolved
@@ -129,13 +129,6 @@
         self.state = AgentStatus.START
         self._finished = True
         self.hooks: Dict[str, List[str]] = {}
-<<<<<<< HEAD
-        self.sandbox = sandbox or Sandbox(
-            mcp_servers=self.mcp_servers, mcp_config=self.mcp_config)
-
-        for k, v in kwargs.items():
-            setattr(self, k, v)
-=======
         self.feedback_tool_result = feedback_tool_result
         self.sandbox = sandbox or Sandbox(
             mcp_servers=self.mcp_servers, mcp_config=self.mcp_config)
@@ -150,18 +143,6 @@
             context=self.context,
             parent_state=self.context.state  # Pass Context's state as parent state
         )
->>>>>>> 737a4d2d
-
-    def _init_context(self, context: Context):
-        self.context = context
-        self.agent_context = AgentContext(
-            agent_id=self.id(),
-            agent_name=self.name(),
-            agent_desc=self.desc(),
-            tool_names=self.tool_names,
-            context=self.context,
-            parent_state=self.context.state  # Pass Context's state as parent state
-        )
 
     def id(self) -> str:
         return self._id
@@ -179,17 +160,7 @@
             self.pre_run()
             result = self.policy(observation, **kwargs)
             final_result = self.post_run(result, observation)
-<<<<<<< HEAD
-            if isinstance(final_result, Message):
-                final_result.context = self.context
-                final_result.session_id = self.context.session_id
-            return final_result if final_result else result
-=======
-            if final_result:
-                final_result.context = self.context
-                final_result.session_id = self.context.session_id
             return final_result
->>>>>>> 737a4d2d
 
     async def async_run(self, message: Message, **kwargs) -> Message:
         self._init_context(message.context)
@@ -205,17 +176,7 @@
             await self.async_pre_run()
             result = await self.async_policy(observation, **kwargs)
             final_result = await self.async_post_run(result, observation)
-<<<<<<< HEAD
-            if isinstance(final_result, Message):
-                final_result.context = self.context
-                final_result.session_id = self.context.session_id
-            return final_result if final_result else result
-=======
-            if final_result:
-                final_result.context = self.context
-                final_result.session_id = self.context.session_id
             return final_result
->>>>>>> 737a4d2d
 
     @abc.abstractmethod
     def policy(self, observation: INPUT, info: Dict[str, Any] = None, **kwargs) -> OUTPUT:
