# coding: utf-8
# Copyright (c) 2025 inclusionAI.

import abc
import uuid
from typing import Generic, TypeVar, Dict, Any, List, Tuple, Union

from pydantic import BaseModel

from aworld.config.conf import AgentConfig, load_config, ConfigDict
from aworld.core.common import ActionModel
from aworld.core.context.base import Context
from aworld.core.event import eventbus
from aworld.core.event.base import Message, Constants
from aworld.core.factory import Factory
from aworld.events.util import send_message
from aworld.logs.util import logger
<<<<<<< HEAD
from aworld.mcp.utils import mcp_tool_desc_transform
from aworld.core.memory import MemoryItem
from aworld.memory.main import Memory
from aworld.metrics import MetricContext
from aworld.metrics.metric import MetricType
from aworld.metrics.template import MetricTemplate
from aworld.models.llm import get_llm_model, call_llm_model, acall_llm_model
from aworld.models.model_response import ModelResponse, ToolCall
from aworld.models.utils import tool_desc_transform, agent_desc_transform
from aworld.output import Outputs
from aworld.output.base import StepOutput, MessageOutput
from aworld.utils.common import convert_to_snake, sync_exec, get_local_ip
from aworld.logs.util import logger, trace_logger, color_log, Color
import aworld.trace as trace
=======
from aworld.output.base import StepOutput
from aworld.sandbox.base import Sandbox
from aworld.utils.common import convert_to_snake, replace_env_variables, sync_exec
>>>>>>> bc911e19

INPUT = TypeVar('INPUT')
OUTPUT = TypeVar('OUTPUT')

LLM_CALL_COUNTER = MetricTemplate(
    type=MetricType.COUNTER,
    name="LLM_CALL_COUNTER",
    description="LLM_CALL_COUNTER",
    unit="1"
)

def is_agent_by_name(name: str) -> bool:
    return name in AgentFactory


def is_agent(policy: ActionModel) -> bool:
    return is_agent_by_name(policy.tool_name) or (not policy.tool_name and not policy.action_name)


class AgentStatus:
    # Init status
    START = 0
    # Agent is running for monitor or collection
    RUNNING = 1
    # Agent reject the task
    REJECT = 2
    # Agent is idle
    IDLE = 3
    # Agent meets exception
    ERROR = 4
    # End of one agent step
    DONE = 5
    # End of one task step
    FINISHED = 6


class AgentResult(BaseModel):
    current_state: Any
    actions: List[ActionModel]
    is_call_tool: bool = True


class MemoryModel(BaseModel):
    # TODO: memory module
    message: Dict = {}
    tool_calls: Any = None
    content: Any = None


class BaseAgent(Generic[INPUT, OUTPUT]):
    __metaclass__ = abc.ABCMeta

    def __init__(self,
                 conf: Union[Dict[str, Any], ConfigDict, AgentConfig],
                 name: str,
                 desc: str = None,
                 agent_id: str = None,
                 *,
                 tool_names: List[str] = None,
                 agent_names: List[str] = None,
                 mcp_servers: List[str] = None,
                 mcp_config: Dict[str, Any] = None,
                 feedback_tool_result: bool = True,
                 sandbox: Sandbox = None,
                 **kwargs):
        """Base agent init.

        Args:
            conf: Agent config for internal processes.
            name: Agent name as identifier.
            desc: Agent description as tool description.
            tool_names: Tool names of local that agents can use.
            agent_names: Agents as tool name list.
            mcp_servers: Mcp names that the agent can use.
            mcp_config: Mcp config for mcp servers.
            feedback_tool_result: Whether feedback on the results of the tool.
                Agent1 uses tool1 when the value is True, it does not go to the other agent after obtaining the result of tool1.
                Instead, Agent1 uses the tool's result and makes a decision again.
            sandbox: Sandbox instance for tool execution, advanced usage.
        """
        self.conf = conf
        if isinstance(conf, ConfigDict):
            pass
        elif isinstance(conf, Dict):
            self.conf = ConfigDict(conf)
        elif isinstance(conf, AgentConfig):
            # To add flexibility
            self.conf = ConfigDict(conf.model_dump())
        else:
            logger.warning(f"Unknown conf type: {type(conf)}")

        self._name = name if name else convert_to_snake(
            self.__class__.__name__)
        self._desc = desc if desc else self._name
        # Unique flag based agent name
        self._id = agent_id if agent_id else f"{self._name}---uuid{uuid.uuid1().hex[0:6]}uuid"
        self.task = None
        # An agent can use the tool list
        self.tool_names: List[str] = tool_names or []
        human_tools = self.conf.get("human_tools", [])
        for tool in human_tools:
            self.tool_names.append(tool)
        # An agent can delegate tasks to other agent
        self.handoffs: List[str] = agent_names or []
        # Supported MCP server
        self.mcp_servers: List[str] = mcp_servers or []
        self.mcp_config: Dict[str, Any] = replace_env_variables(mcp_config or {})
        self.trajectory: List[Tuple[INPUT, Dict[str, Any], AgentResult]] = []
        # all tools that the agent can use. note: string name/id only
        self.tools = []
        self.context = None
        self.state = AgentStatus.START
        self._finished = True
        self.hooks: Dict[str, List[str]] = {}
        self.feedback_tool_result = feedback_tool_result
        self.sandbox = sandbox or Sandbox(
            mcp_servers=self.mcp_servers, mcp_config=self.mcp_config)

    def _init_context(self, context: Context):
        self.context = context

    def id(self) -> str:
        return self._id

    def name(self):
        return self._name

    def desc(self) -> str:
        return self._desc

    def run(self, message: Message, **kwargs) -> Message:
        self._init_context(message.context)
        observation = message.payload
        sync_exec(send_message, Message(
            category=Constants.OUTPUT,
            payload=StepOutput.build_start_output(name=f"{self.id()}", alias_name=self.name(), step_num=0),
            sender=self.id(),
            session_id=self.context.session_id,
            headers={"context": self.context}
        ))
        self.pre_run()
        result = self.policy(observation, message=message, **kwargs)
        final_result = self.post_run(result, observation, message)
        return final_result

    async def async_run(self, message: Message, **kwargs) -> Message:
        self._init_context(message.context)
        observation = message.payload
        if eventbus is not None:
            await send_message(Message(
                category=Constants.OUTPUT,
                payload=StepOutput.build_start_output(name=f"{self.id()}",
                                                      alias_name=self.name(),
                                                      step_num=0),
                sender=self.id(),
                session_id=self.context.session_id,
                headers={'context': self.context}
            ))
        await self.async_pre_run()
        result = await self.async_policy(observation, message=message, **kwargs)
        final_result = await self.async_post_run(result, observation, message)
        return final_result

    @abc.abstractmethod
    def policy(self, observation: INPUT, info: Dict[str, Any] = None, **kwargs) -> OUTPUT:
        """The strategy of an agent can be to decide which tools to use in the environment, or to delegate tasks to other agents.

        Args:
            observation: The state observed from tools in the environment.
            info: Extended information is used to assist the agent to decide a policy.
        """

    @abc.abstractmethod
    async def async_policy(self, observation: INPUT, info: Dict[str, Any] = None, **kwargs) -> OUTPUT:
        """The strategy of an agent can be to decide which tools to use in the environment, or to delegate tasks to other agents.

        Args:
            observation: The state observed from tools in the environment.
            info: Extended information is used to assist the agent to decide a policy.
        """

    def reset(self, options: Dict[str, Any]):
        """Clean agent instance state and reset."""
        if options is None:
            options = {}
        self.task = options.get("task")
        self.tool_names = options.get("tool_names", [])
        self.handoffs = options.get("agent_names", [])
        self.mcp_servers = options.get("mcp_servers", [])
        self.tools = []
        self.trajectory = []
        self._finished = True

    async def async_reset(self, options: Dict[str, Any]):
        """Clean agent instance state and reset."""
        self.task = options.get("task")

    @property
    def finished(self) -> bool:
        """Agent finished the thing, default is True."""
        return self._finished

    def pre_run(self):
        pass

    def post_run(self, policy_result: OUTPUT, input: INPUT, message: Message = None) -> Message:
        return policy_result

    async def async_pre_run(self):
        pass

<<<<<<< HEAD
    async def async_post_run(self):
        pass


class Agent(BaseAgent[Observation, Union[List[ActionModel], None]]):
    """Basic agent for unified protocol within the framework."""

    def __init__(self,
                 conf: Union[Dict[str, Any], ConfigDict, AgentConfig],
                 resp_parse_func: Callable[..., Any] = None,
                 **kwargs):
        """A base class implementation of agent, using the `Observation` and `List[ActionModel]` protocols.

        Args:
            conf: Agent config, supported AgentConfig, ConfigDict or dict.
            resp_parse_func: Response parse function for the agent standard output, transform llm response.
        """
        super(Agent, self).__init__(conf, **kwargs)
        self.model_name = conf.llm_config.llm_model_name if conf.llm_config.llm_model_name else conf.llm_model_name
        self._llm = None
        self.memory = Memory.from_config(
            {"memory_store": kwargs.pop("memory_store") if kwargs.get("memory_store") else "inmemory"})
        self.system_prompt: str = kwargs.pop("system_prompt") if kwargs.get("system_prompt") else conf.system_prompt
        self.agent_prompt: str = kwargs.get("agent_prompt") if kwargs.get("agent_prompt") else conf.agent_prompt

        self.need_reset = kwargs.get('need_reset') if kwargs.get('need_reset') else conf.need_reset
        # whether to keep contextual information, False means keep, True means reset in every step by the agent call
        self.step_reset = kwargs.get('step_reset') if kwargs.get('step_reset') else True
        # tool_name: [tool_action1, tool_action2, ...]
        self.black_tool_actions: Dict[str, List[str]] = kwargs.get("black_tool_actions") if kwargs.get(
            "black_tool_actions") else self.conf.get('black_tool_actions', {})
        self.resp_parse_func = resp_parse_func if resp_parse_func else self.response_parse
        self.history_messages = kwargs.get("history_messages") if kwargs.get("history_messages") else 100
        # task history messages
        self.task_histories: List[MemoryItem] = []
        self.use_tools_in_prompt = kwargs.get('use_tools_in_prompt', conf.use_tools_in_prompt)
        # todo sandbox
        self.sandbox = kwargs.get('sandbox', None)

    def reset(self, options: Dict[str, Any]):
        super().reset(options)
        self.memory = Memory.from_config(
            {"memory_store": options.pop("memory_store") if options.get("memory_store") else "inmemory"})

    @property
    def llm(self):
        # lazy
        if self._llm is None:
            llm_config = self.conf.llm_config or None
            conf = llm_config if llm_config and (
                    llm_config.llm_provider or llm_config.llm_base_url or llm_config.llm_api_key or llm_config.llm_model_name) else self.conf
            self._llm = get_llm_model(conf)
        return self._llm

    def _env_tool(self):
        """Description of agent as tool."""
        return tool_desc_transform(get_tool_desc(),
                                   tools=self.tool_names if self.tool_names else [],
                                   black_tool_actions=self.black_tool_actions)

    def _handoffs_agent_as_tool(self):
        """Description of agent as tool."""
        return agent_desc_transform(get_agent_desc(),
                                    agents=self.handoffs if self.handoffs else [])

    def _mcp_is_tool(self):
        """Description of mcp servers are tools."""
        try:
            return sync_exec(mcp_tool_desc_transform, self.mcp_servers, self.mcp_config)
        except Exception as e:
            logger.error(f"mcp_is_tool error: {e}")
            return []

    def desc_transform(self):
        """Transform of descriptions of supported tools, agents, and MCP servers in the framework to support function calls of LLM."""

        # Stateless tool
        self.tools = self._env_tool()
        # Agents as tool
        self.tools.extend(self._handoffs_agent_as_tool())
        # MCP servers are tools
        self.tools.extend(self._mcp_is_tool())
        return self.tools

    async def async_desc_transform(self):
        """Transform of descriptions of supported tools, agents, and MCP servers in the framework to support function calls of LLM."""

        # Stateless tool
        self.tools = self._env_tool()
        # Agents as tool
        self.tools.extend(self._handoffs_agent_as_tool())
        # MCP servers are tools
        # todo sandbox
        if self.sandbox:
            sand_box = self.sandbox
            mcp_tools = await sand_box.mcpservers.list_tools()
            self.tools.extend(mcp_tools)
        else:
            self.tools.extend(await mcp_tool_desc_transform(self.mcp_servers, self.mcp_config))

    def messages_transform(self,
                           content: str,
                           image_urls: List[str] = None,
                           sys_prompt: str = None,
                           agent_prompt: str = None,
                           **kwargs):
        """Transform the original content to LLM messages of native format.

        Args:
            content: User content.
            image_urls: List of images encoded using base64.
            sys_prompt: Agent system prompt.
            max_step: The maximum list length obtained from memory.
        Returns:
            Message list for LLM.
        """
        messages = []
        if sys_prompt:
            messages.append({'role': 'system', 'content': sys_prompt if self.use_tools_in_prompt else sys_prompt.format(
                tool_list=self.tools)})

        if agent_prompt:
            content = agent_prompt.format(task=content)

        cur_msg = {'role': 'user', 'content': content}
        histories = self.task_histories
        # query from memory,
        if histories:
            histories = histories.extend(self.memory.get_last_n(self.history_messages))
        else:
            histories = self.memory.get_last_n(self.history_messages)
        if histories:
            # default use the first tool call
            for history in histories:
                if self.use_tools_in_prompt and "tool_calls" in history.metadata and history.metadata['tool_calls']:
                    messages.append({'role': history.metadata['role'], 'content': history.content,
                                     'tool_calls': [history.metadata["tool_calls"][0]]})
                else:
                    messages.append({'role': history.metadata['role'], 'content': history.content,
                                     "tool_call_id": history.metadata.get("tool_call_id")})

            if self.use_tools_in_prompt and "tool_calls" in histories[-1].metadata and histories[-1].metadata[
                'tool_calls']:
                tool_id = histories[-1].metadata["tool_calls"][0].id
                if tool_id:
                    cur_msg['role'] = 'tool'
                    cur_msg['tool_call_id'] = tool_id
                    try:
                        cur_msg['content'] = content.replace(histories[-1].content, "")
                    except:
                        cur_msg['content'] = content
            if not self.use_tools_in_prompt and "is_use_tool_prompt" in histories[-1].metadata and "tool_calls" in \
                    histories[-1].metadata and agent_prompt:
                cur_msg['content'] = agent_prompt.format(action_list=histories[-1].metadata["tool_calls"],
                                                         result=content)

        if image_urls:
            urls = [{'type': 'text', 'text': content}]
            for image_url in image_urls:
                urls.append({'type': 'image_url', 'image_url': {"url": image_url}})

            cur_msg['content'] = urls
        messages.append(cur_msg)
        return messages

    def use_tool_list(self, resp: ModelResponse) -> List[Dict[str, Any]]:
        tool_list = []
        try:
            if resp and hasattr(resp, 'content') and resp.content:
                content = resp.content.strip()
            else:
                return tool_list
            content = content.replace('\n', '').replace('\r', '')
            response_json = json.loads(content)
            if "use_tool_list" in response_json:
                use_tool_list = response_json["use_tool_list"]
                if use_tool_list:
                    for use_tool in use_tool_list:
                        tool_name = use_tool["tool"]
                        arguments = use_tool["arguments"]
                        if tool_name and arguments:
                            tool_list.append(use_tool)

            return tool_list
        except Exception as e:
            logger.debug(f"tool_parse error, content: {resp.content}, error msg: {e}")
            return tool_list

    def response_parse(self, resp: ModelResponse) -> AgentResult:
        """Default parse response by LLM."""
        results = []
        if not resp:
            logger.warning("LLM no valid response!")
            return AgentResult(actions=[], current_state=None)

        use_tool_list = self.use_tool_list(resp)
        is_call_tool = False
        content = '' if resp.content is None else resp.content
        if resp.tool_calls:
            is_call_tool = True
            for tool_call in resp.tool_calls:
                full_name: str = tool_call.function.name
                if not full_name:
                    logger.warning("tool call response no tool name.")
                    continue
                try:
                    params = json.loads(tool_call.function.arguments)
                except:
                    logger.warning(f"{tool_call.function.arguments} parse to json fail.")
                    params = {}
                # format in framework
                names = full_name.split("__")
                tool_name = names[0]
                if is_agent_by_name(tool_name):
                    param_info = params.get('content', "") + ' ' + params.get('info', '')
                    results.append(ActionModel(agent_name=tool_name,
                                               params=params,
                                               policy_info=content + param_info))
                else:
                    action_name = '__'.join(names[1:]) if len(names) > 1 else ''
                    results.append(ActionModel(tool_name=tool_name,
                                               action_name=action_name,
                                               params=params,
                                               policy_info=content))
        elif use_tool_list and len(use_tool_list) > 0:
            is_call_tool = True
            for use_tool in use_tool_list:
                full_name = use_tool["tool"]
                if not full_name:
                    logger.warning("tool call response no tool name.")
                    continue
                params = use_tool["arguments"]
                if not params:
                    logger.warning("tool call response no tool params.")
                    continue
                names = full_name.split("__")
                tool_name = names[0]
                if is_agent_by_name(tool_name):
                    param_info = params.get('content', "") + ' ' + params.get('info', '')
                    results.append(ActionModel(agent_name=tool_name,
                                               params=params,
                                               policy_info=content + param_info))
                else:
                    action_name = '__'.join(names[1:]) if len(names) > 1 else ''
                    results.append(ActionModel(tool_name=tool_name,
                                               action_name=action_name,
                                               params=params,
                                               policy_info=content))
        else:
            if content:
                content = content.replace("```json", "").replace("```", "")
            # no tool call, agent name is itself.
            results.append(ActionModel(agent_name=self.name(), policy_info=content))
        return AgentResult(actions=results, current_state=None, is_call_tool=is_call_tool)

    def _log_messages(self, messages: List[Dict[str, Any]]) -> None:
        """Log the sequence of messages for debugging purposes"""
        logger.info(f"[agent] Invoking LLM with {len(messages)} messages:")
        for i, msg in enumerate(messages):
            prefix = msg.get('role')
            logger.info(f"[agent] Message {i + 1}: {prefix} ===================================")
            if isinstance(msg['content'], list):
                for item in msg['content']:
                    if item.get('type') == 'text':
                        logger.info(f"[agent] Text content: {item.get('text')}")
                    elif item.get('type') == 'image_url':
                        image_url = item.get('image_url', {}).get('url', '')
                        if image_url.startswith('data:image'):
                            logger.info(f"[agent] Image: [Base64 image data]")
                        else:
                            logger.info(f"[agent] Image URL: {image_url[:30]}...")
            else:
                content = str(msg['content'])
                chunk_size = 500
                for j in range(0, len(content), chunk_size):
                    chunk = content[j:j + chunk_size]
                    if j == 0:
                        logger.info(f"[agent] Content: {chunk}")
                    else:
                        logger.info(f"[agent] Content (continued): {chunk}")

            if 'tool_calls' in msg and msg['tool_calls']:
                for tool_call in msg.get('tool_calls'):
                    if isinstance(tool_call, dict):
                        logger.info(f"[agent] Tool call: {tool_call.get('name')} - ID: {tool_call.get('id')}")
                        args = str(tool_call.get('args', {}))[:1000]
                        logger.info(f"[agent] Tool args: {args}...")
                    elif isinstance(tool_call, ToolCall):
                        logger.info(f"[agent] Tool call: {tool_call.function.name} - ID: {tool_call.id}")
                        args = str(tool_call.function.arguments)[:1000]
                        logger.info(f"[agent] Tool args: {args}...")

    def policy(self, observation: Observation, info: Dict[str, Any] = {}, **kwargs) -> Union[
        List[ActionModel], None]:
        """The strategy of an agent can be to decide which tools to use in the environment, or to delegate tasks to other agents.

        Args:
            observation: The state observed from tools in the environment.
            info: Extended information is used to assist the agent to decide a policy.

        Returns:
            ActionModel sequence from agent policy
        """
        output = None
        if kwargs.get("output") and isinstance(kwargs.get("output"), StepOutput):
            output = kwargs["output"]

        # Get current step information for trace recording
        step = kwargs.get("step", 0)
        exp_id = kwargs.get("exp_id", None)
        source_span = trace.get_current_span()

        if hasattr(observation, 'context') and observation.context:
            self.task_histories = observation.context

        self._finished = False
        self.desc_transform()
        images = observation.images if self.conf.use_vision else None
        if self.conf.use_vision and not images and observation.image:
            images = [observation.image]
        messages = self.messages_transform(content=observation.content,
                                           image_urls=images,
                                           sys_prompt=self.system_prompt,
                                           agent_prompt=self.agent_prompt)

        self._log_messages(messages)
        self.memory.add(MemoryItem(
            content=messages[-1]['content'],
            metadata={
                "role": messages[-1]['role'],
                "agent_name": self.name(),
                "tool_call_id": messages[-1].get("tool_call_id")
            }
        ))

        llm_response = None
        span_name = f"llm_call_{exp_id}"
        serializable_messages = self._to_serializable(messages)
        with trace.span(span_name) as llm_span:
            llm_span.set_attributes({
                "exp_id": exp_id,
                "step": step,
                "messages": json.dumps(serializable_messages, ensure_ascii=False)
            })
            if source_span:
                source_span.set_attribute("messages", json.dumps(serializable_messages, ensure_ascii=False))

            try:
                llm_response = call_llm_model(
                    self.llm,
                    messages=messages,
                    model=self.model_name,
                    temperature=self.conf.llm_config.llm_temperature,
                    tools=self.tools if self.use_tools_in_prompt and self.tools else None
                )

                logger.info(f"Execute response: {llm_response.message}")
            except Exception as e:
                logger.warn(traceback.format_exc())
                raise e
            finally:
                if llm_response:
                    use_tools = self.use_tool_list(llm_response)
                    is_use_tool_prompt = len(use_tools) > 0
                    color_log(f"step_{step}: llm token usage: {json.dumps(llm_response.usage)}",
                              color=Color.pink,
                              logger_=trace_logger)
                    if llm_response.error:
                        logger.info(f"llm result error: {llm_response.error}")
                    else:
                        self.memory.add(MemoryItem(
                            content=llm_response.content,
                            metadata={
                                "role": "assistant",
                                "agent_name": self.name(),
                                "tool_calls": llm_response.tool_calls if self.use_tools_in_prompt else use_tools,
                                "is_use_tool_prompt": is_use_tool_prompt if self.use_tools_in_prompt else False
                            }
                        ))
                else:
                    logger.error(f"{self.name()} failed to get LLM response")
                    raise RuntimeError(f"{self.name()} failed to get LLM response")

        agent_result = sync_exec(self.resp_parse_func, llm_response)
        if not agent_result.is_call_tool:
            self._finished = True

        if output:
            output.add_part(MessageOutput(source=llm_response, json_parse=False))
            output.mark_finished()
        return agent_result.actions

    async def async_policy(self, observation: Observation, info: Dict[str, Any] = {}, **kwargs) -> Union[
        List[ActionModel], None]:
        """The strategy of an agent can be to decide which tools to use in the environment, or to delegate tasks to other agents.

        Args:
            observation: The state observed from tools in the environment.
            info: Extended information is used to assist the agent to decide a policy.

        Returns:
            ActionModel sequence from agent policy
        """
        outputs = None
        if kwargs.get("outputs") and isinstance(kwargs.get("outputs"), Outputs):
            outputs = kwargs.get("outputs")

        # Get current step information for trace recording
        step = kwargs.get("step", 0)
        exp_id = kwargs.get("exp_id", None)
        source_span = trace.get_current_span()

        if hasattr(observation, 'context') and observation.context:
            self.task_histories = observation.context

        self._finished = False
        await self.async_desc_transform()
        images = observation.images if self.conf.use_vision else None
        if self.conf.use_vision and not images and observation.image:
            images = [observation.image]
        messages = self.messages_transform(content=observation.content,
                                           image_urls=images,
                                           sys_prompt=self.system_prompt,
                                           agent_prompt=self.agent_prompt)

        self._log_messages(messages)
        self.memory.add(MemoryItem(
            content=messages[-1]['content'],
            metadata={
                "role": messages[-1]['role'],
                "agent_name": self.name(),
                "tool_call_id": messages[-1].get("tool_call_id")
            }
        ))

        llm_response = None
        span_name = f"llm_call_{exp_id}"

        serializable_messages = self._to_serializable(messages)
        with trace.span(span_name) as llm_span:
            llm_span.set_attributes({
                "exp_id": exp_id,
                "step": step,
                "messages": json.dumps(serializable_messages, ensure_ascii=False)
            })
            if source_span:
                source_span.set_attribute("messages", json.dumps(serializable_messages, ensure_ascii=False))

            try:
                llm_response = await acall_llm_model(
                    self.llm,
                    messages=messages,
                    model=self.model_name,
                    temperature=self.conf.llm_config.llm_temperature,
                    tools=self.tools if self.use_tools_in_prompt and self.tools else None,
                    stream=kwargs.get("stream", False)
                )
                if outputs and isinstance(outputs, Outputs):
                    await outputs.add_output(MessageOutput(source=llm_response, json_parse=False))

                # Record LLM response
                llm_span.set_attributes({
                    "llm_response": json.dumps(llm_response.to_dict(), ensure_ascii=False),
                    "tool_calls": json.dumps([tool_call.model_dump() for tool_call in llm_response.tool_calls] if llm_response.tool_calls else [], ensure_ascii=False),
                    "error": llm_response.error if llm_response.error else ""
                })

            except Exception as e:
                logger.warn(traceback.format_exc())
                llm_span.set_attribute("error", str(e))
                raise e
            finally:
                if llm_response:
                    MetricContext.count(LLM_CALL_COUNTER, 1, {"agent_name": self.name(),"llm_model": self.llm.provider.model_name, "pod_id": get_local_ip(), "success": "1"})
                    use_tools = self.use_tool_list(llm_response)
                    is_use_tool_prompt = len(use_tools) > 0
                    color_log(f"step_{step}: llm token usage: {json.dumps(llm_response.usage)}",
                              color=Color.pink,
                              logger_=trace_logger)
                    if llm_response.error:
                        logger.info(f"llm result error: {llm_response.error}")
                    else:
                        self.memory.add(MemoryItem(
                            content=llm_response.content,
                            metadata={
                                "role": "assistant",
                                "agent_name": self.name(),
                                "tool_calls": llm_response.tool_calls if self.use_tools_in_prompt else use_tools,
                                "is_use_tool_prompt": is_use_tool_prompt if self.use_tools_in_prompt else False
                            }
                        ))
                else:
                    MetricContext.count(LLM_CALL_COUNTER, 1, {"agent_name": self.name(),"llm_model": self.llm.provider.model_name, "pod_id": get_local_ip(), "success": "0"})
                    logger.error(f"{self.name()} failed to get LLM response")
                    raise RuntimeError(f"{self.name()} failed to get LLM response")

        agent_result = sync_exec(self.resp_parse_func, llm_response)
        if not agent_result.is_call_tool:
            self._finished = True
        return agent_result.actions

    def _to_serializable(self, obj):
        if isinstance(obj, dict):
            return {k: self._to_serializable(v) for k, v in obj.items()}
        elif isinstance(obj, list):
            return [self._to_serializable(i) for i in obj]
        elif hasattr(obj, "to_dict"):
            return obj.to_dict()
        elif hasattr(obj, "model_dump"):
            return obj.model_dump()
        elif hasattr(obj, "dict"):
            return obj.dict()
        else:
            return obj
=======
    async def async_post_run(self, policy_result: OUTPUT, input: INPUT, message: Message = None) -> Message:
        return policy_result
>>>>>>> bc911e19


class AgentManager(Factory):
    def __init__(self, type_name: str = None):
        super(AgentManager, self).__init__(type_name)
        self._agent_conf = {}
        self._agent_instance = {}

    def __call__(self, name: str = None, *args, **kwargs):
        if name is None:
            return self

        conf = self._agent_conf.get(name)
        if not conf:
            logger.warning(f"{name} not find conf in agent factory")
            conf = dict()
        elif isinstance(conf, BaseModel):
            conf = conf.model_dump()

        user_conf = kwargs.pop('conf', None)
        if user_conf:
            if isinstance(user_conf, BaseModel):
                conf.update(user_conf.model_dump())
            elif isinstance(user_conf, dict):
                conf.update(user_conf)
            else:
                logger.warning(
                    f"Unknown conf type: {type(user_conf)}, ignored!")

        conf['name'] = name
        conf = ConfigDict(conf)
        if name in self._cls:
            agent = self._cls[name](conf=conf, **kwargs)
            self._agent_instance[name] = agent
        else:
            raise ValueError(f"Can not find {name} agent!")
        return agent

    def desc(self, name: str) -> str:
        if self._agent_instance.get(name, None) and self._agent_instance[name].desc():
            return self._agent_instance[name].desc()
        return self._desc.get(name, "")

    def agent_instance(self, name: str) -> BaseAgent | None:
        if self._agent_instance.get(name, None):
            return self._agent_instance[name]
        return None

    def register(self, name: str, desc: str, conf_file_name: str = None, **kwargs):
        """Register a tool to tool factory.

        Args:
            name: Tool name
            desc: Tool description
            supported_action: Tool abilities
            conf_file_name: Default tool config
        """
        res = super(AgentManager, self).register(name, desc, **kwargs)
        conf_file_name = conf_file_name if conf_file_name else f"{name}.yaml"
        conf = load_config(conf_file_name, kwargs.get("dir"))
        if not conf:
            logger.warning(f"{conf_file_name} not find, will use default")
            # use general tool config
            conf = AgentConfig().model_dump()
        self._agent_conf[name] = conf
        return res


AgentFactory = AgentManager("agent_type")<|MERGE_RESOLUTION|>--- conflicted
+++ resolved
@@ -15,36 +15,13 @@
 from aworld.core.factory import Factory
 from aworld.events.util import send_message
 from aworld.logs.util import logger
-<<<<<<< HEAD
-from aworld.mcp.utils import mcp_tool_desc_transform
-from aworld.core.memory import MemoryItem
-from aworld.memory.main import Memory
-from aworld.metrics import MetricContext
-from aworld.metrics.metric import MetricType
-from aworld.metrics.template import MetricTemplate
-from aworld.models.llm import get_llm_model, call_llm_model, acall_llm_model
-from aworld.models.model_response import ModelResponse, ToolCall
-from aworld.models.utils import tool_desc_transform, agent_desc_transform
-from aworld.output import Outputs
-from aworld.output.base import StepOutput, MessageOutput
-from aworld.utils.common import convert_to_snake, sync_exec, get_local_ip
-from aworld.logs.util import logger, trace_logger, color_log, Color
-import aworld.trace as trace
-=======
 from aworld.output.base import StepOutput
 from aworld.sandbox.base import Sandbox
 from aworld.utils.common import convert_to_snake, replace_env_variables, sync_exec
->>>>>>> bc911e19
 
 INPUT = TypeVar('INPUT')
 OUTPUT = TypeVar('OUTPUT')
 
-LLM_CALL_COUNTER = MetricTemplate(
-    type=MetricType.COUNTER,
-    name="LLM_CALL_COUNTER",
-    description="LLM_CALL_COUNTER",
-    unit="1"
-)
 
 def is_agent_by_name(name: str) -> bool:
     return name in AgentFactory
@@ -246,525 +223,8 @@
     async def async_pre_run(self):
         pass
 
-<<<<<<< HEAD
-    async def async_post_run(self):
-        pass
-
-
-class Agent(BaseAgent[Observation, Union[List[ActionModel], None]]):
-    """Basic agent for unified protocol within the framework."""
-
-    def __init__(self,
-                 conf: Union[Dict[str, Any], ConfigDict, AgentConfig],
-                 resp_parse_func: Callable[..., Any] = None,
-                 **kwargs):
-        """A base class implementation of agent, using the `Observation` and `List[ActionModel]` protocols.
-
-        Args:
-            conf: Agent config, supported AgentConfig, ConfigDict or dict.
-            resp_parse_func: Response parse function for the agent standard output, transform llm response.
-        """
-        super(Agent, self).__init__(conf, **kwargs)
-        self.model_name = conf.llm_config.llm_model_name if conf.llm_config.llm_model_name else conf.llm_model_name
-        self._llm = None
-        self.memory = Memory.from_config(
-            {"memory_store": kwargs.pop("memory_store") if kwargs.get("memory_store") else "inmemory"})
-        self.system_prompt: str = kwargs.pop("system_prompt") if kwargs.get("system_prompt") else conf.system_prompt
-        self.agent_prompt: str = kwargs.get("agent_prompt") if kwargs.get("agent_prompt") else conf.agent_prompt
-
-        self.need_reset = kwargs.get('need_reset') if kwargs.get('need_reset') else conf.need_reset
-        # whether to keep contextual information, False means keep, True means reset in every step by the agent call
-        self.step_reset = kwargs.get('step_reset') if kwargs.get('step_reset') else True
-        # tool_name: [tool_action1, tool_action2, ...]
-        self.black_tool_actions: Dict[str, List[str]] = kwargs.get("black_tool_actions") if kwargs.get(
-            "black_tool_actions") else self.conf.get('black_tool_actions', {})
-        self.resp_parse_func = resp_parse_func if resp_parse_func else self.response_parse
-        self.history_messages = kwargs.get("history_messages") if kwargs.get("history_messages") else 100
-        # task history messages
-        self.task_histories: List[MemoryItem] = []
-        self.use_tools_in_prompt = kwargs.get('use_tools_in_prompt', conf.use_tools_in_prompt)
-        # todo sandbox
-        self.sandbox = kwargs.get('sandbox', None)
-
-    def reset(self, options: Dict[str, Any]):
-        super().reset(options)
-        self.memory = Memory.from_config(
-            {"memory_store": options.pop("memory_store") if options.get("memory_store") else "inmemory"})
-
-    @property
-    def llm(self):
-        # lazy
-        if self._llm is None:
-            llm_config = self.conf.llm_config or None
-            conf = llm_config if llm_config and (
-                    llm_config.llm_provider or llm_config.llm_base_url or llm_config.llm_api_key or llm_config.llm_model_name) else self.conf
-            self._llm = get_llm_model(conf)
-        return self._llm
-
-    def _env_tool(self):
-        """Description of agent as tool."""
-        return tool_desc_transform(get_tool_desc(),
-                                   tools=self.tool_names if self.tool_names else [],
-                                   black_tool_actions=self.black_tool_actions)
-
-    def _handoffs_agent_as_tool(self):
-        """Description of agent as tool."""
-        return agent_desc_transform(get_agent_desc(),
-                                    agents=self.handoffs if self.handoffs else [])
-
-    def _mcp_is_tool(self):
-        """Description of mcp servers are tools."""
-        try:
-            return sync_exec(mcp_tool_desc_transform, self.mcp_servers, self.mcp_config)
-        except Exception as e:
-            logger.error(f"mcp_is_tool error: {e}")
-            return []
-
-    def desc_transform(self):
-        """Transform of descriptions of supported tools, agents, and MCP servers in the framework to support function calls of LLM."""
-
-        # Stateless tool
-        self.tools = self._env_tool()
-        # Agents as tool
-        self.tools.extend(self._handoffs_agent_as_tool())
-        # MCP servers are tools
-        self.tools.extend(self._mcp_is_tool())
-        return self.tools
-
-    async def async_desc_transform(self):
-        """Transform of descriptions of supported tools, agents, and MCP servers in the framework to support function calls of LLM."""
-
-        # Stateless tool
-        self.tools = self._env_tool()
-        # Agents as tool
-        self.tools.extend(self._handoffs_agent_as_tool())
-        # MCP servers are tools
-        # todo sandbox
-        if self.sandbox:
-            sand_box = self.sandbox
-            mcp_tools = await sand_box.mcpservers.list_tools()
-            self.tools.extend(mcp_tools)
-        else:
-            self.tools.extend(await mcp_tool_desc_transform(self.mcp_servers, self.mcp_config))
-
-    def messages_transform(self,
-                           content: str,
-                           image_urls: List[str] = None,
-                           sys_prompt: str = None,
-                           agent_prompt: str = None,
-                           **kwargs):
-        """Transform the original content to LLM messages of native format.
-
-        Args:
-            content: User content.
-            image_urls: List of images encoded using base64.
-            sys_prompt: Agent system prompt.
-            max_step: The maximum list length obtained from memory.
-        Returns:
-            Message list for LLM.
-        """
-        messages = []
-        if sys_prompt:
-            messages.append({'role': 'system', 'content': sys_prompt if self.use_tools_in_prompt else sys_prompt.format(
-                tool_list=self.tools)})
-
-        if agent_prompt:
-            content = agent_prompt.format(task=content)
-
-        cur_msg = {'role': 'user', 'content': content}
-        histories = self.task_histories
-        # query from memory,
-        if histories:
-            histories = histories.extend(self.memory.get_last_n(self.history_messages))
-        else:
-            histories = self.memory.get_last_n(self.history_messages)
-        if histories:
-            # default use the first tool call
-            for history in histories:
-                if self.use_tools_in_prompt and "tool_calls" in history.metadata and history.metadata['tool_calls']:
-                    messages.append({'role': history.metadata['role'], 'content': history.content,
-                                     'tool_calls': [history.metadata["tool_calls"][0]]})
-                else:
-                    messages.append({'role': history.metadata['role'], 'content': history.content,
-                                     "tool_call_id": history.metadata.get("tool_call_id")})
-
-            if self.use_tools_in_prompt and "tool_calls" in histories[-1].metadata and histories[-1].metadata[
-                'tool_calls']:
-                tool_id = histories[-1].metadata["tool_calls"][0].id
-                if tool_id:
-                    cur_msg['role'] = 'tool'
-                    cur_msg['tool_call_id'] = tool_id
-                    try:
-                        cur_msg['content'] = content.replace(histories[-1].content, "")
-                    except:
-                        cur_msg['content'] = content
-            if not self.use_tools_in_prompt and "is_use_tool_prompt" in histories[-1].metadata and "tool_calls" in \
-                    histories[-1].metadata and agent_prompt:
-                cur_msg['content'] = agent_prompt.format(action_list=histories[-1].metadata["tool_calls"],
-                                                         result=content)
-
-        if image_urls:
-            urls = [{'type': 'text', 'text': content}]
-            for image_url in image_urls:
-                urls.append({'type': 'image_url', 'image_url': {"url": image_url}})
-
-            cur_msg['content'] = urls
-        messages.append(cur_msg)
-        return messages
-
-    def use_tool_list(self, resp: ModelResponse) -> List[Dict[str, Any]]:
-        tool_list = []
-        try:
-            if resp and hasattr(resp, 'content') and resp.content:
-                content = resp.content.strip()
-            else:
-                return tool_list
-            content = content.replace('\n', '').replace('\r', '')
-            response_json = json.loads(content)
-            if "use_tool_list" in response_json:
-                use_tool_list = response_json["use_tool_list"]
-                if use_tool_list:
-                    for use_tool in use_tool_list:
-                        tool_name = use_tool["tool"]
-                        arguments = use_tool["arguments"]
-                        if tool_name and arguments:
-                            tool_list.append(use_tool)
-
-            return tool_list
-        except Exception as e:
-            logger.debug(f"tool_parse error, content: {resp.content}, error msg: {e}")
-            return tool_list
-
-    def response_parse(self, resp: ModelResponse) -> AgentResult:
-        """Default parse response by LLM."""
-        results = []
-        if not resp:
-            logger.warning("LLM no valid response!")
-            return AgentResult(actions=[], current_state=None)
-
-        use_tool_list = self.use_tool_list(resp)
-        is_call_tool = False
-        content = '' if resp.content is None else resp.content
-        if resp.tool_calls:
-            is_call_tool = True
-            for tool_call in resp.tool_calls:
-                full_name: str = tool_call.function.name
-                if not full_name:
-                    logger.warning("tool call response no tool name.")
-                    continue
-                try:
-                    params = json.loads(tool_call.function.arguments)
-                except:
-                    logger.warning(f"{tool_call.function.arguments} parse to json fail.")
-                    params = {}
-                # format in framework
-                names = full_name.split("__")
-                tool_name = names[0]
-                if is_agent_by_name(tool_name):
-                    param_info = params.get('content', "") + ' ' + params.get('info', '')
-                    results.append(ActionModel(agent_name=tool_name,
-                                               params=params,
-                                               policy_info=content + param_info))
-                else:
-                    action_name = '__'.join(names[1:]) if len(names) > 1 else ''
-                    results.append(ActionModel(tool_name=tool_name,
-                                               action_name=action_name,
-                                               params=params,
-                                               policy_info=content))
-        elif use_tool_list and len(use_tool_list) > 0:
-            is_call_tool = True
-            for use_tool in use_tool_list:
-                full_name = use_tool["tool"]
-                if not full_name:
-                    logger.warning("tool call response no tool name.")
-                    continue
-                params = use_tool["arguments"]
-                if not params:
-                    logger.warning("tool call response no tool params.")
-                    continue
-                names = full_name.split("__")
-                tool_name = names[0]
-                if is_agent_by_name(tool_name):
-                    param_info = params.get('content', "") + ' ' + params.get('info', '')
-                    results.append(ActionModel(agent_name=tool_name,
-                                               params=params,
-                                               policy_info=content + param_info))
-                else:
-                    action_name = '__'.join(names[1:]) if len(names) > 1 else ''
-                    results.append(ActionModel(tool_name=tool_name,
-                                               action_name=action_name,
-                                               params=params,
-                                               policy_info=content))
-        else:
-            if content:
-                content = content.replace("```json", "").replace("```", "")
-            # no tool call, agent name is itself.
-            results.append(ActionModel(agent_name=self.name(), policy_info=content))
-        return AgentResult(actions=results, current_state=None, is_call_tool=is_call_tool)
-
-    def _log_messages(self, messages: List[Dict[str, Any]]) -> None:
-        """Log the sequence of messages for debugging purposes"""
-        logger.info(f"[agent] Invoking LLM with {len(messages)} messages:")
-        for i, msg in enumerate(messages):
-            prefix = msg.get('role')
-            logger.info(f"[agent] Message {i + 1}: {prefix} ===================================")
-            if isinstance(msg['content'], list):
-                for item in msg['content']:
-                    if item.get('type') == 'text':
-                        logger.info(f"[agent] Text content: {item.get('text')}")
-                    elif item.get('type') == 'image_url':
-                        image_url = item.get('image_url', {}).get('url', '')
-                        if image_url.startswith('data:image'):
-                            logger.info(f"[agent] Image: [Base64 image data]")
-                        else:
-                            logger.info(f"[agent] Image URL: {image_url[:30]}...")
-            else:
-                content = str(msg['content'])
-                chunk_size = 500
-                for j in range(0, len(content), chunk_size):
-                    chunk = content[j:j + chunk_size]
-                    if j == 0:
-                        logger.info(f"[agent] Content: {chunk}")
-                    else:
-                        logger.info(f"[agent] Content (continued): {chunk}")
-
-            if 'tool_calls' in msg and msg['tool_calls']:
-                for tool_call in msg.get('tool_calls'):
-                    if isinstance(tool_call, dict):
-                        logger.info(f"[agent] Tool call: {tool_call.get('name')} - ID: {tool_call.get('id')}")
-                        args = str(tool_call.get('args', {}))[:1000]
-                        logger.info(f"[agent] Tool args: {args}...")
-                    elif isinstance(tool_call, ToolCall):
-                        logger.info(f"[agent] Tool call: {tool_call.function.name} - ID: {tool_call.id}")
-                        args = str(tool_call.function.arguments)[:1000]
-                        logger.info(f"[agent] Tool args: {args}...")
-
-    def policy(self, observation: Observation, info: Dict[str, Any] = {}, **kwargs) -> Union[
-        List[ActionModel], None]:
-        """The strategy of an agent can be to decide which tools to use in the environment, or to delegate tasks to other agents.
-
-        Args:
-            observation: The state observed from tools in the environment.
-            info: Extended information is used to assist the agent to decide a policy.
-
-        Returns:
-            ActionModel sequence from agent policy
-        """
-        output = None
-        if kwargs.get("output") and isinstance(kwargs.get("output"), StepOutput):
-            output = kwargs["output"]
-
-        # Get current step information for trace recording
-        step = kwargs.get("step", 0)
-        exp_id = kwargs.get("exp_id", None)
-        source_span = trace.get_current_span()
-
-        if hasattr(observation, 'context') and observation.context:
-            self.task_histories = observation.context
-
-        self._finished = False
-        self.desc_transform()
-        images = observation.images if self.conf.use_vision else None
-        if self.conf.use_vision and not images and observation.image:
-            images = [observation.image]
-        messages = self.messages_transform(content=observation.content,
-                                           image_urls=images,
-                                           sys_prompt=self.system_prompt,
-                                           agent_prompt=self.agent_prompt)
-
-        self._log_messages(messages)
-        self.memory.add(MemoryItem(
-            content=messages[-1]['content'],
-            metadata={
-                "role": messages[-1]['role'],
-                "agent_name": self.name(),
-                "tool_call_id": messages[-1].get("tool_call_id")
-            }
-        ))
-
-        llm_response = None
-        span_name = f"llm_call_{exp_id}"
-        serializable_messages = self._to_serializable(messages)
-        with trace.span(span_name) as llm_span:
-            llm_span.set_attributes({
-                "exp_id": exp_id,
-                "step": step,
-                "messages": json.dumps(serializable_messages, ensure_ascii=False)
-            })
-            if source_span:
-                source_span.set_attribute("messages", json.dumps(serializable_messages, ensure_ascii=False))
-
-            try:
-                llm_response = call_llm_model(
-                    self.llm,
-                    messages=messages,
-                    model=self.model_name,
-                    temperature=self.conf.llm_config.llm_temperature,
-                    tools=self.tools if self.use_tools_in_prompt and self.tools else None
-                )
-
-                logger.info(f"Execute response: {llm_response.message}")
-            except Exception as e:
-                logger.warn(traceback.format_exc())
-                raise e
-            finally:
-                if llm_response:
-                    use_tools = self.use_tool_list(llm_response)
-                    is_use_tool_prompt = len(use_tools) > 0
-                    color_log(f"step_{step}: llm token usage: {json.dumps(llm_response.usage)}",
-                              color=Color.pink,
-                              logger_=trace_logger)
-                    if llm_response.error:
-                        logger.info(f"llm result error: {llm_response.error}")
-                    else:
-                        self.memory.add(MemoryItem(
-                            content=llm_response.content,
-                            metadata={
-                                "role": "assistant",
-                                "agent_name": self.name(),
-                                "tool_calls": llm_response.tool_calls if self.use_tools_in_prompt else use_tools,
-                                "is_use_tool_prompt": is_use_tool_prompt if self.use_tools_in_prompt else False
-                            }
-                        ))
-                else:
-                    logger.error(f"{self.name()} failed to get LLM response")
-                    raise RuntimeError(f"{self.name()} failed to get LLM response")
-
-        agent_result = sync_exec(self.resp_parse_func, llm_response)
-        if not agent_result.is_call_tool:
-            self._finished = True
-
-        if output:
-            output.add_part(MessageOutput(source=llm_response, json_parse=False))
-            output.mark_finished()
-        return agent_result.actions
-
-    async def async_policy(self, observation: Observation, info: Dict[str, Any] = {}, **kwargs) -> Union[
-        List[ActionModel], None]:
-        """The strategy of an agent can be to decide which tools to use in the environment, or to delegate tasks to other agents.
-
-        Args:
-            observation: The state observed from tools in the environment.
-            info: Extended information is used to assist the agent to decide a policy.
-
-        Returns:
-            ActionModel sequence from agent policy
-        """
-        outputs = None
-        if kwargs.get("outputs") and isinstance(kwargs.get("outputs"), Outputs):
-            outputs = kwargs.get("outputs")
-
-        # Get current step information for trace recording
-        step = kwargs.get("step", 0)
-        exp_id = kwargs.get("exp_id", None)
-        source_span = trace.get_current_span()
-
-        if hasattr(observation, 'context') and observation.context:
-            self.task_histories = observation.context
-
-        self._finished = False
-        await self.async_desc_transform()
-        images = observation.images if self.conf.use_vision else None
-        if self.conf.use_vision and not images and observation.image:
-            images = [observation.image]
-        messages = self.messages_transform(content=observation.content,
-                                           image_urls=images,
-                                           sys_prompt=self.system_prompt,
-                                           agent_prompt=self.agent_prompt)
-
-        self._log_messages(messages)
-        self.memory.add(MemoryItem(
-            content=messages[-1]['content'],
-            metadata={
-                "role": messages[-1]['role'],
-                "agent_name": self.name(),
-                "tool_call_id": messages[-1].get("tool_call_id")
-            }
-        ))
-
-        llm_response = None
-        span_name = f"llm_call_{exp_id}"
-
-        serializable_messages = self._to_serializable(messages)
-        with trace.span(span_name) as llm_span:
-            llm_span.set_attributes({
-                "exp_id": exp_id,
-                "step": step,
-                "messages": json.dumps(serializable_messages, ensure_ascii=False)
-            })
-            if source_span:
-                source_span.set_attribute("messages", json.dumps(serializable_messages, ensure_ascii=False))
-
-            try:
-                llm_response = await acall_llm_model(
-                    self.llm,
-                    messages=messages,
-                    model=self.model_name,
-                    temperature=self.conf.llm_config.llm_temperature,
-                    tools=self.tools if self.use_tools_in_prompt and self.tools else None,
-                    stream=kwargs.get("stream", False)
-                )
-                if outputs and isinstance(outputs, Outputs):
-                    await outputs.add_output(MessageOutput(source=llm_response, json_parse=False))
-
-                # Record LLM response
-                llm_span.set_attributes({
-                    "llm_response": json.dumps(llm_response.to_dict(), ensure_ascii=False),
-                    "tool_calls": json.dumps([tool_call.model_dump() for tool_call in llm_response.tool_calls] if llm_response.tool_calls else [], ensure_ascii=False),
-                    "error": llm_response.error if llm_response.error else ""
-                })
-
-            except Exception as e:
-                logger.warn(traceback.format_exc())
-                llm_span.set_attribute("error", str(e))
-                raise e
-            finally:
-                if llm_response:
-                    MetricContext.count(LLM_CALL_COUNTER, 1, {"agent_name": self.name(),"llm_model": self.llm.provider.model_name, "pod_id": get_local_ip(), "success": "1"})
-                    use_tools = self.use_tool_list(llm_response)
-                    is_use_tool_prompt = len(use_tools) > 0
-                    color_log(f"step_{step}: llm token usage: {json.dumps(llm_response.usage)}",
-                              color=Color.pink,
-                              logger_=trace_logger)
-                    if llm_response.error:
-                        logger.info(f"llm result error: {llm_response.error}")
-                    else:
-                        self.memory.add(MemoryItem(
-                            content=llm_response.content,
-                            metadata={
-                                "role": "assistant",
-                                "agent_name": self.name(),
-                                "tool_calls": llm_response.tool_calls if self.use_tools_in_prompt else use_tools,
-                                "is_use_tool_prompt": is_use_tool_prompt if self.use_tools_in_prompt else False
-                            }
-                        ))
-                else:
-                    MetricContext.count(LLM_CALL_COUNTER, 1, {"agent_name": self.name(),"llm_model": self.llm.provider.model_name, "pod_id": get_local_ip(), "success": "0"})
-                    logger.error(f"{self.name()} failed to get LLM response")
-                    raise RuntimeError(f"{self.name()} failed to get LLM response")
-
-        agent_result = sync_exec(self.resp_parse_func, llm_response)
-        if not agent_result.is_call_tool:
-            self._finished = True
-        return agent_result.actions
-
-    def _to_serializable(self, obj):
-        if isinstance(obj, dict):
-            return {k: self._to_serializable(v) for k, v in obj.items()}
-        elif isinstance(obj, list):
-            return [self._to_serializable(i) for i in obj]
-        elif hasattr(obj, "to_dict"):
-            return obj.to_dict()
-        elif hasattr(obj, "model_dump"):
-            return obj.model_dump()
-        elif hasattr(obj, "dict"):
-            return obj.dict()
-        else:
-            return obj
-=======
     async def async_post_run(self, policy_result: OUTPUT, input: INPUT, message: Message = None) -> Message:
         return policy_result
->>>>>>> bc911e19
 
 
 class AgentManager(Factory):
