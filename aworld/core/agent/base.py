# coding: utf-8
# Copyright (c) 2025 inclusionAI.

import abc
import uuid


import aworld.trace as trace

from typing import Generic, TypeVar, Dict, Any, List, Tuple, Union

from pydantic import BaseModel

from aworld.config.conf import AgentConfig, load_config, ConfigDict
from aworld.core.common import Observation, ActionModel
from aworld.core.context.base import Context
from aworld.core.event.base import Message
from aworld.core.factory import Factory
from aworld.logs.util import logger
from aworld.sandbox.base import Sandbox

from aworld.utils.common import convert_to_snake, replace_env_variables

INPUT = TypeVar('INPUT')
OUTPUT = TypeVar('OUTPUT')


def is_agent_by_name(name: str) -> bool:
    return name in AgentFactory


def is_agent(policy: ActionModel) -> bool:
    return is_agent_by_name(policy.tool_name) or (not policy.tool_name and not policy.action_name)


class AgentStatus:
    # Init status
    START = 0
    # Agent is running for monitor or collection
    RUNNING = 1
    # Agent reject the task
    REJECT = 2
    # Agent is idle
    IDLE = 3
    # Agent meets exception
    ERROR = 4
    # End of one agent step
    DONE = 5
    # End of one task step
    FINISHED = 6


class AgentResult(BaseModel):
    current_state: Any
    actions: List[ActionModel]
    is_call_tool: bool = True


class MemoryModel(BaseModel):
    # TODO: memory module
    message: Dict = {}
    tool_calls: Any = None
    content: Any = None


class BaseAgent(Generic[INPUT, OUTPUT]):
    __metaclass__ = abc.ABCMeta

    def __init__(self,
                 conf: Union[Dict[str, Any],
                             ConfigDict, AgentConfig],
                 sandbox: Sandbox = None,
                 mcp_servers: List[str] = [],
                 mcp_config: Dict[str, Any] = {},
                 **kwargs
                 ):
        self.conf = conf
        if isinstance(conf, ConfigDict):
            pass
        elif isinstance(conf, Dict):
            self.conf = ConfigDict(conf)
        elif isinstance(conf, AgentConfig):
            # To add flexibility
            self.conf = ConfigDict(conf.model_dump())
        else:
            logger.warning(f"Unknown conf type: {type(conf)}")

<<<<<<< HEAD
        self._name = kwargs.pop("name", self.conf.get("name", convert_to_snake(self.__class__.__name__)))
        self._desc = kwargs.pop("desc") if kwargs.get("desc") else self.conf.get('desc', '')
        if not self._desc:
            self._desc = self._name
=======
        self._name = kwargs.pop("name", self.conf.get(
            "name", convert_to_snake(self.__class__.__name__)))
        self._desc = kwargs.pop("desc") if kwargs.get(
            "desc") else self.conf.get('desc', '')
>>>>>>> 1c9d4e42
        # Unique flag based agent name
        self.id = f"{self.name()}_{uuid.uuid1().hex[0:6]}"
        self.task = None
        # An agent can use the tool list
        self.tool_names: List[str] = kwargs.pop("tool_names", [])
        # An agent can delegate tasks to other agent
        self.handoffs: List[str] = kwargs.pop("agent_names", [])
        # Supported MCP server
        self.mcp_servers: List[str] = mcp_servers
        self.mcp_config: Dict[str, Any] = replace_env_variables(mcp_config)
        self.trajectory: List[Tuple[INPUT, Dict[str, Any], AgentResult]] = []
        # all tools that the agent can use. note: string name/id only
        self.tools = []
        self.context = Context.instance()
        self.state = AgentStatus.START
        self._finished = True
        # todo sandbox
        self.sandbox = sandbox or Sandbox(
            mcp_servers=self.mcp_servers, mcp_config=self.mcp_config)

        for k, v in kwargs.items():
            setattr(self, k, v)

    def name(self) -> str:
        return self._name

    def desc(self) -> str:
        return self._desc

    def run(self, observation: Observation, info: Dict[str, Any] = {}, **kwargs) -> Message:
        with trace.span(self._name, run_type=trace.RunType.AGNET) as agent_span:
            self.pre_run()
            result = self.policy(observation, info, **kwargs)
            final_result = self.post_run(result, observation)
            return final_result if final_result else result

    async def async_run(self, observation: Observation, info: Dict[str, Any] = {}, **kwargs) -> Message:
        with trace.span(self._name, run_type=trace.RunType.AGNET) as agent_span:
            await self.async_pre_run()
            result = await self.async_policy(observation, info, **kwargs)
            final_result = await self.async_post_run(result, observation)
            return final_result if final_result else result

    @abc.abstractmethod
    def policy(self, observation: INPUT, info: Dict[str, Any] = None, **kwargs) -> OUTPUT:
        """The strategy of an agent can be to decide which tools to use in the environment, or to delegate tasks to other agents.

        Args:
            observation: The state observed from tools in the environment.
            info: Extended information is used to assist the agent to decide a policy.
        """

    @abc.abstractmethod
    async def async_policy(self, observation: INPUT, info: Dict[str, Any] = None, **kwargs) -> OUTPUT:
        """The strategy of an agent can be to decide which tools to use in the environment, or to delegate tasks to other agents.

        Args:
            observation: The state observed from tools in the environment.
            info: Extended information is used to assist the agent to decide a policy.
        """

    def reset(self, options: Dict[str, Any]):
        """Clean agent instance state and reset."""
        if options is None:
            options = {}
        self.task = options.get("task")
        self.tool_names = options.get("tool_names", [])
        self.handoffs = options.get("agent_names", [])
        self.mcp_servers = options.get("mcp_servers", [])
        self.tools = []
        self.trajectory = []
        self._finished = True

    async def async_reset(self, options: Dict[str, Any]):
        """Clean agent instance state and reset."""
        self.task = options.get("task")

    @property
    def finished(self) -> bool:
        """Agent finished the thing, default is True."""
        return self._finished

    def pre_run(self):
        pass

    def post_run(self, policy_result: OUTPUT, input: INPUT) -> Message:
        pass

    async def async_pre_run(self):
        pass

    async def async_post_run(self, policy_result: OUTPUT, input: INPUT) -> Message:
        pass


class AgentManager(Factory):
    def __init__(self, type_name: str = None):
        super(AgentManager, self).__init__(type_name)
        self._agent_conf = {}
        self._agent_instance = {}

    def __call__(self, name: str = None, *args, **kwargs):
        if name is None:
            return self

        conf = self._agent_conf.get(name)
        if not conf:
            logger.warning(f"{name} not find conf in agent factory")
            conf = dict()
        elif isinstance(conf, BaseModel):
            conf = conf.model_dump()

        user_conf = kwargs.pop('conf', None)
        if user_conf:
            if isinstance(user_conf, BaseModel):
                conf.update(user_conf.model_dump())
            elif isinstance(user_conf, dict):
                conf.update(user_conf)
            else:
                logger.warning(
                    f"Unknown conf type: {type(user_conf)}, ignored!")

        conf['name'] = name
        conf = ConfigDict(conf)
        if name in self._cls:
            agent = self._cls[name](conf=conf, **kwargs)
            self._agent_instance[name] = agent
        else:
            raise ValueError(f"Can not find {name} agent!")
        return agent

    def desc(self, name: str) -> str:
        if self._agent_instance.get(name, None) and self._agent_instance[name].desc():
            return self._agent_instance[name].desc()
        return self._desc.get(name, "")

    def agent_instance(self, name: str) -> BaseAgent | None:
        if self._agent_instance.get(name, None):
            return self._agent_instance[name]
        return None

    def register(self, name: str, desc: str, conf_file_name: str = None, **kwargs):
        """Register a tool to tool factory.

        Args:
            name: Tool name
            desc: Tool description
            supported_action: Tool abilities
            conf_file_name: Default tool config
        """
        res = super(AgentManager, self).register(name, desc, **kwargs)
        conf_file_name = conf_file_name if conf_file_name else f"{name}.yaml"
        conf = load_config(conf_file_name, kwargs.get("dir"))
        if not conf:
            logger.warning(f"{conf_file_name} not find, will use default")
            # use general tool config
            conf = AgentConfig().model_dump()
        self._agent_conf[name] = conf
        return res


AgentFactory = AgentManager("agent_type")<|MERGE_RESOLUTION|>--- conflicted
+++ resolved
@@ -85,17 +85,10 @@
         else:
             logger.warning(f"Unknown conf type: {type(conf)}")
 
-<<<<<<< HEAD
-        self._name = kwargs.pop("name", self.conf.get("name", convert_to_snake(self.__class__.__name__)))
-        self._desc = kwargs.pop("desc") if kwargs.get("desc") else self.conf.get('desc', '')
-        if not self._desc:
-            self._desc = self._name
-=======
         self._name = kwargs.pop("name", self.conf.get(
             "name", convert_to_snake(self.__class__.__name__)))
         self._desc = kwargs.pop("desc") if kwargs.get(
             "desc") else self.conf.get('desc', '')
->>>>>>> 1c9d4e42
         # Unique flag based agent name
         self.id = f"{self.name()}_{uuid.uuid1().hex[0:6]}"
         self.task = None
