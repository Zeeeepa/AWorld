# coding: utf-8
# Copyright (c) 2025 inclusionAI.

import abc
import asyncio
import copy
import json
import traceback
import uuid
from typing import Generic, TypeVar, Dict, Any, List, Tuple, Union

from openai import Stream
from openai.types.chat import ChatCompletion, ChatCompletionChunk

from aworld.core.agent.agent_desc import get_agent_desc
from aworld.core.async_func import async_func
from aworld.core.envs.tool_desc import get_tool_desc
from aworld.logs.util import logger
from aworld.mcp.utils import mcp_tool_desc_transform
from aworld.models.llm import get_llm_model
from pydantic import BaseModel

from aworld.config.conf import AgentConfig, load_config, ConfigDict
from aworld.core.common import Observation, ActionModel
from aworld.core.factory import Factory
from aworld.models.utils import tool_desc_transform, agent_desc_transform
from aworld.utils.common import convert_to_snake, is_abstract_method

INPUT = TypeVar('INPUT')
OUTPUT = TypeVar('OUTPUT')


def is_agent_by_name(name: str) -> bool:
    return name in AgentFactory


class AgentStatus:
    # Init status
    START = 0
    # Agent is running for monitor or collection
    RUNNING = 1
    # Agent reject the task
    REJECT = 2
    # Agent is idle
    IDLE = 3
    # Agent meets exception
    ERROR = 4
    # End of one agent step
    DONE = 5
    # End of one task step
    FINISHED = 6


class AgentResult(BaseModel):
    current_state: Any
    actions: List[ActionModel]
    is_call_tool: bool = True


class MemoryModel(BaseModel):
    # TODO: memory module
    message: Dict = {}
    tool_calls: Any = None
    content: Any = None


class BaseAgent(Generic[INPUT, OUTPUT]):
    __metaclass__ = abc.ABCMeta

    def __init__(self, conf: Union[Dict[str, Any], ConfigDict, AgentConfig], **kwargs):
        self.conf = conf
        if isinstance(conf, ConfigDict):
            pass
        elif isinstance(conf, Dict):
            self.conf = ConfigDict(conf)
        elif isinstance(conf, AgentConfig):
            # To add flexibility
            self.conf = ConfigDict(conf.model_dump())
        else:
            logger.warning(f"Unknown conf type: {type(conf)}")

        self._name = kwargs.pop("name", self.conf.get("name", convert_to_snake(self.__class__.__name__)))
        self._desc = kwargs.pop("desc") if kwargs.get("desc") else ' '.join(self._name.split('_'))
        # Unique flag based agent name
        self.id = f"{self.name()}_{uuid.uuid1().hex[0:6]}"
        self.task = None
        # An agent can use the tool list
        self.tool_names: List[str] = kwargs.pop("tool_names", [])
        # An agent can delegate tasks to other agent
        self.handoffs: List[str] = kwargs.pop("agent_names", [])
        # Supported MCP server
        self.mcp_servers: List[str] = kwargs.pop("mcp_servers", [])
        self.trajectory: List[Tuple[INPUT, Dict[str, Any], AgentResult]] = []
        # all tools that the agent can use. note: string name/id only
        self._tools = []
        self.state = AgentStatus.START
        self._finished = False

        for k, v in kwargs.items():
            setattr(self, k, v)

    def name(self) -> str:
        return self._name

    def desc(self) -> str:
        return self._desc

    @abc.abstractmethod
    def policy(self, observation: INPUT, info: Dict[str, Any] = None, **kwargs) -> OUTPUT:
        """The strategy of an agent can be to decide which tools to use in the environment, or to delegate tasks to other agents.

        Args:
            observation: The state observed from tools in the environment.
            info: Extended information is used to assist the agent to decide a policy.
        """

    @abc.abstractmethod
    async def async_policy(self, observation: INPUT, info: Dict[str, Any] = None, **kwargs) -> OUTPUT:
        """The strategy of an agent can be to decide which tools to use in the environment, or to delegate tasks to other agents.

        Args:
            observation: The state observed from tools in the environment.
            info: Extended information is used to assist the agent to decide a policy.
        """

    def reset(self, options: Dict[str, Any]):
        """Clean agent instance state and reset."""
        if options is None:
            options = {}
        self.task = options.get("task")
        self.tool_names = options.get("tool_names", [])
        self.handoffs = options.get("agent_names", [])
        self.mcp_servers = options.get("mcp_servers", [])
        self.trajectory = []
        self._finished = False

    async def async_reset(self, options: Dict[str, Any]):
        """Clean agent instance state and reset."""
        self.task = options.get("task")

    @property
    def finished(self) -> bool:
        """Agent finished the thing, default is True."""
        return self._finished


class Agent(BaseAgent[Observation, Union[Observation, List[ActionModel]]]):
    """Basic agent for unified protocol within the framework."""

    def __init__(self, conf: Union[Dict[str, Any], ConfigDict, AgentConfig], **kwargs):
        super(Agent, self).__init__(conf, **kwargs)
        self.model_name = conf.llm_config.llm_model_name if conf.llm_config.llm_model_name else conf.llm_model_name
        self._llm = None
        self.memory = []
        self.system_prompt: str = kwargs.pop("system_prompt") if kwargs.get("system_prompt") else conf.system_prompt
        self.agent_prompt: str = kwargs.get("agent_prompt") if kwargs.get("agent_prompt") else conf.agent_prompt
        self.output_prompt: str = kwargs.get("output_prompt") if kwargs.get("output_prompt") else conf.output_prompt
        agent_executor.register(self.name(), self)

    @property
    def llm(self):
        # lazy
        if self._llm is None:
            conf = self.conf.llm_config if self.conf.llm_config.llm_provider else self.conf
            self._llm = get_llm_model(conf)
        return self._llm

    def env_tool(self):
        """Description of agent as tool."""
        return tool_desc_transform(get_tool_desc(),
                                   tools=self.tool_names if self.tool_names else [])

    def handoffs_agent_as_tool(self):
        """Description of agent as tool."""
        return agent_desc_transform(get_agent_desc(),
                                    agents=self.handoffs if self.handoffs else [])

    def mcp_is_tool(self):
        """Description of mcp servers are tools."""
        try:
            return asyncio.run(mcp_tool_desc_transform(self.mcp_servers))
        except Exception as e:
            logger.error(f"mcp_is_tool error: {e}")
            return []

    def desc_transform(self):
        """Transform of descriptions of supported tools, agents, and MCP servers in the framework to support function calls of LLM."""

        # Stateless tool
        self.tools = tool_desc_transform(get_tool_desc(),
                                         tools=self.tool_names if self.tool_names else [])
        # Agents as tool
        self.tools.extend(self.handoffs_agent_as_tool())
        # MCP servers are tools
        self.tools.extend(self.mcp_is_tool())

<<<<<<< HEAD
    def desc_transform_agent(self):
        """Transform of descriptions of supported tools, agents, and MCP servers in the framework to support function calls of LLM."""

        # Agents as tool
        return agent_desc_transform(get_agent_desc(),
                                    agents=self.handoffs if self.handoffs else [])
        # MCP servers are tool
=======
    async def async_desc_transform(self):
        """Transform of descriptions of supported tools, agents, and MCP servers in the framework to support function calls of LLM."""

        # Stateless tool
        self.tools = tool_desc_transform(get_tool_desc(),
                                         tools=self.tool_names if self.tool_names else [])
        # Agents as tool
        self.tools.extend(self.handoffs_agent_as_tool())
        # MCP servers are tools
        self.tools.extend(self.mcp_is_tool())
>>>>>>> 46610144

    def messages_transform(self,
                           content: str,
                           image_urls: List[str] = None,
                           sys_prompt: str = None,
                           agent_prompt: str = None,
                           output_prompt: str = None,
                           max_step: int = 100,
                           **kwargs):
        """Transform the original content to LLM messages of native format.

        Args:
            content: User content.
            image_urls: List of images encoded using base64.
            sys_prompt: Agent system prompt.
            max_step: The maximum list length obtained from memory.
        Returns:
            Message list for LLM.
        """
        messages = []
        if sys_prompt:
            messages.append({'role': 'system', 'content': sys_prompt})

        if agent_prompt:
            content = agent_prompt.format(task=content)
        if output_prompt:
            content += output_prompt

        cur_msg = {'role': 'user', 'content': content}
        # query from memory, TODO: memory.query()
        histories = self.memory[-max_step:]
        if histories:
            for history in histories:
                messages.append(history.message)
                if history.tool_calls:
                    messages.append({'role': 'assistant', 'content': '', 'tool_calls': history.tool_calls})
                else:
                    messages.append({'role': 'assistant', 'content': history.content})

            if histories[-1].tool_calls:
                tool_id = histories[-1].tool_calls[0].id
                if tool_id:
                    cur_msg['role'] = 'tool'
                    cur_msg['tool_call_id'] = tool_id

        if image_urls:
            urls = [{'type': 'text', 'text': content}]
            for image_url in image_urls:
                urls.append({'type': 'image_url', 'image_url': {"url": image_url}})

            cur_msg['content'] = urls
        messages.append(cur_msg)
        return messages

    def response_parse(self, resp: ChatCompletion | Stream[ChatCompletionChunk]) -> AgentResult:
        """Default parse response by LLM."""
        results = []
        if not resp or not resp.choices:
            logger.warning("LLM no valid response!")
            return AgentResult(actions=[], current_state=None)

        is_call_tool = False
        content = resp.choices[0].message.content
        if resp.choices[0].message.tool_calls:
            is_call_tool = True
            for tool_call in resp.choices[0].message.tool_calls:
                full_name: str = tool_call.function.name
                if not full_name:
                    logger.warning("tool call response no tool name.")
                    continue
                params = json.loads(tool_call.function.arguments)
                # format in framework
                names = full_name.split("__")
                tool_name = names[0]
                if is_agent_by_name(tool_name):
                    results.append(ActionModel(agent_name=tool_name, params=params, policy_info=content))
                else:
                    action_name = '__'.join(names[1:]) if len(names) > 1 else None
                    results.append(ActionModel(tool_name=tool_name,
                                               action_name=action_name,
                                               params=params,
                                               policy_info=content))
        else:
            if content:
                content = content.replace("```json", "").replace("```", "")
            # no tool call, agent name is itself.
            results.append(ActionModel(agent_name=self.name(), policy_info=content))
        return AgentResult(actions=results, current_state=None, is_call_tool=is_call_tool)

    @abc.abstractmethod
    def policy(self, observation: Observation, info: Dict[str, Any] = {}, **kwargs) -> Union[
        List[ActionModel], None]:
        """The strategy of an agent can be to decide which tools to use in the environment, or to delegate tasks to other agents.

        Args:
            observation: The state observed from tools in the environment.
            info: Extended information is used to assist the agent to decide a policy.

        Returns:
            ActionModel sequence from agent policy
        """

    @abc.abstractmethod
    async def async_policy(self, observation: Observation, info: Dict[str, Any] = {}, **kwargs) -> Union[
        List[ActionModel], None]:
        """The strategy of an agent can be to decide which tools to use in the environment, or to delegate tasks to other agents.

        Args:
            observation: The state observed from tools in the environment.
            info: Extended information is used to assist the agent to decide a policy.

        Returns:
            ActionModel sequence from agent policy
        """


class AgentManager(Factory):
    def __init__(self, type_name: str = None):
        super(AgentManager, self).__init__(type_name)
        self._agent_conf = {}

    def __call__(self, name: str = None, *args, **kwargs):
        if name is None:
            return self

        conf = self._agent_conf.get(name)
        if not conf:
            logger.warning(f"{name} not find conf in tool factory")
            conf = dict()
        elif isinstance(conf, BaseModel):
            conf = conf.model_dump()

        user_conf = kwargs.pop('conf', None)
        if user_conf:
            if isinstance(user_conf, BaseModel):
                conf.update(user_conf.model_dump())
            elif isinstance(user_conf, dict):
                conf.update(user_conf)
            else:
                logger.warning(f"Unknown conf type: {type(user_conf)}, ignored!")

        conf['name'] = name
        conf = ConfigDict(conf)
        if name in self._cls:
            agent = self._cls[name](conf=conf, **kwargs)
        else:
            raise ValueError(f"Can not find {name} agent!")
        return agent

    def register(self, name: str, desc: str, conf_file_name: str = None, **kwargs):
        """Register a tool to tool factory.

        Args:
            name: Tool name
            desc: Tool description
            supported_action: Tool abilities
            conf_file_name: Default tool config
        """
        res = super(AgentManager, self).register(name, desc, **kwargs)
        conf_file_name = conf_file_name if conf_file_name else f"{name}.yaml"
        conf = load_config(conf_file_name, kwargs.get("dir"))
        if not conf:
            logger.warning(f"{conf_file_name} not find, will use default")
            # use general tool config
            conf = AgentConfig().model_dump()
        self._agent_conf[name] = conf
        return res


AgentFactory = AgentManager("agent_type")


class AgentExecutor(object):
    """The default executor for agent execution can be used for sequential execution by the user."""

    def __init__(self, agent: Agent = None):
        self.agent = agent
        self.agents: Dict[str, Agent] = {}

    def register(self, name: str, agent: Agent):
        self.agents[name] = agent

    def execute(self, observation: Observation, **kwargs) -> List[ActionModel]:
        """"""
        return self.execute_agent(observation, self.agent, **kwargs)

    async def async_execute(self, observation: Observation, **kwargs) -> List[ActionModel]:
        """"""
        return await self.async_execute_agent(observation, self.agent, **kwargs)

    def execute_agent(self,
                      observation: Observation,
                      agent: Agent,
                      **kwargs) -> List[ActionModel]:
        """The synchronous execution process of the agent with some hooks.

        Args:
            observation: Observation source from a tool or an agent.
            agent: The special agent instance.
        """
        agent = self._get_or_create_agent(observation.to_agent_name, agent, kwargs.get('conf'))

        if is_abstract_method(agent, 'policy'):
            agent.desc_transform()
            images = observation.images
            if not images and observation.image:
                images = [observation.image]
            messages = agent.messages_transform(content=observation.content,
                                                image_urls=images,
                                                sys_prompt=agent.system_prompt,
                                                agent_prompt=agent.agent_prompt,
                                                output_prompt=agent.output_prompt)
            llm_response = None
            try:
                llm_response = agent.llm.chat.completions.create(
                    messages=messages,
                    model=agent.model_name,
                    temperature=agent.conf.llm_config.llm_temperature,
                    tools=agent.tools if agent.tools else None
                )
                logger.info(f"Execute response: {llm_response.choices[0].message}")
            except Exception as e:
                logger.warn(traceback.format_exc())
                raise e
            finally:
                if llm_response:
                    if not llm_response.choices:
                        logger.info(f"llm result is None, info: {llm_response.model_extra}")
                    else:
                        agent.memory.append(MemoryModel(message=messages[-1],
                                                        tool_calls=llm_response.choices[0].message.tool_calls,
                                                        content=llm_response.choices[0].message.content))
                else:
                    logger.error(f"{agent.name()} failed to get LLM response")
                    raise RuntimeError(f"{agent.name()} failed to get LLM response")

            agent_result = agent.response_parse(llm_response)
            if not agent_result.is_call_tool:
                agent._finished = True
            return agent_result.actions
        else:
            try:
                actions = agent.policy(observation, kwargs)
                return actions
            except:
                logger.warning(traceback.format_exc())
                return [ActionModel(agent_name=agent.name())]

    async def async_execute_agent(self,
                                  observation: Observation,
                                  agent: Agent,
                                  **kwargs) -> List[ActionModel]:
        """The asynchronous execution process of the agent.

        Args:
            observation: Observation source from a tool or an agent.
            agent: The special agent instance.
        """
        agent = self._get_or_create_agent(observation.to_agent_name, agent, kwargs.get('conf'))

        if is_abstract_method(agent, 'async_policy'):
            await agent.async_desc_transform()
            images = observation.images
            if not images and observation.image:
                images = [observation.image]
            messages = agent.messages_transform(content=observation.content,
                                                image_urls=images,
                                                sys_prompt=agent.system_prompt,
                                                agent_prompt=agent.agent_prompt,
                                                output_prompt=agent.output_prompt)
            llm_response = None
            try:
                # TODO: models interface update
                llm_response = agent.llm.chat.completions.create(
                    messages=messages,
                    model=agent.model_name,
                    temperature=agent.conf.llm_config.llm_temperature,
                    tools=agent.tools if agent.tools else None
                )
                logger.info(f"Execute response: {llm_response.choices[0].message}")
            except Exception as e:
                logger.warn(traceback.format_exc())
                raise e
            finally:
                if llm_response:
                    if not llm_response.choices:
                        logger.info(f"llm result is None, info: {llm_response.model_extra}")
                    else:
                        agent.memory.append(MemoryModel(message=messages[-1],
                                                        tool_calls=llm_response.choices[0].message.tool_calls,
                                                        content=llm_response.choices[0].message.content))
                else:
                    logger.error(f"{agent.name()} failed to get LLM response")
                    raise RuntimeError(f"{agent.name()} failed to get LLM response")

            agent_result = agent.response_parse(llm_response)
            if not agent_result.is_call_tool:
                agent._finished = True
            return agent_result.actions
        else:
            try:
                actions = await agent.async_policy(observation, kwargs)
                return actions
            except:
                logger.warning(traceback.format_exc())
                return [ActionModel(agent_name=agent.name())]

    def _get_or_create_agent(self, name: str, agent: Agent = None, conf=None):
        if agent is None:
            agent = self.agents.get(name)
            if agent is None:
                agent = AgentFactory(name, conf=conf if conf else AgentConfig())
                self.agents[name] = agent
        return agent


agent_executor = AgentExecutor()<|MERGE_RESOLUTION|>--- conflicted
+++ resolved
@@ -194,15 +194,6 @@
         # MCP servers are tools
         self.tools.extend(self.mcp_is_tool())
 
-<<<<<<< HEAD
-    def desc_transform_agent(self):
-        """Transform of descriptions of supported tools, agents, and MCP servers in the framework to support function calls of LLM."""
-
-        # Agents as tool
-        return agent_desc_transform(get_agent_desc(),
-                                    agents=self.handoffs if self.handoffs else [])
-        # MCP servers are tool
-=======
     async def async_desc_transform(self):
         """Transform of descriptions of supported tools, agents, and MCP servers in the framework to support function calls of LLM."""
 
@@ -213,7 +204,6 @@
         self.tools.extend(self.handoffs_agent_as_tool())
         # MCP servers are tools
         self.tools.extend(self.mcp_is_tool())
->>>>>>> 46610144
 
     def messages_transform(self,
                            content: str,
