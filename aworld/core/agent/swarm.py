--- conflicted
+++ resolved
@@ -660,9 +660,6 @@
 
             # explicitly set handoffs in the agent
             pair[0].handoffs.append(pair[1].id())
-<<<<<<< HEAD
-        return agent_graph
-=======
             pair[1].handoffs.remove(pair[1].id())
         return agent_graph
 
@@ -746,5 +743,4 @@
     GraphBuildType.WORKFLOW.value: WorkflowBuilder,
     GraphBuildType.HANDOFF.value: HandoffBuilder,
     GraphBuildType.TEAM.value: TeamBuilder,
-}
->>>>>>> 737a4d2d
+}