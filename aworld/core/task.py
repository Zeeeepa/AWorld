# coding: utf-8
# Copyright (c) 2025 inclusionAI.
import abc
import uuid
from dataclasses import dataclass, field
from typing import Any, Union, List, Dict, Callable, Optional

from pydantic import BaseModel

<<<<<<< HEAD
from aworld.config.conf import TaskConfig
from aworld.core.agent.llm_agent import Agent
=======
from aworld.agents.llm_agent import Agent
>>>>>>> cbfef380
from aworld.core.agent.swarm import Swarm
from aworld.core.common import Config
from aworld.core.context.base import Context
from aworld.core.tool.base import Tool, AsyncTool
from aworld.output.outputs import Outputs, DefaultOutputs


@dataclass
class Task:
    id: str = uuid.uuid1().hex
    name: str = uuid.uuid1().hex
    session_id: str = None
    input: Any = None
    # task config
    conf: Config = field(default_factory=TaskConfig)
    # global tool instance
    tools: List[Union[Tool, AsyncTool]] = field(default_factory=list)
    # global tool names
    tool_names: List[str] = field(default_factory=list)
    # custom tool conf
    tools_conf: Config = field(default_factory=dict)
    # custom mcp servers conf
    mcp_servers_conf: Config = field(default_factory=dict)
    swarm: Optional[Swarm] = None
    agent: Optional[Agent] = None
    event_driven: bool = True
    # for loop detect
    endless_threshold: int = 3
    # task_outputs
    outputs: Outputs = field(default_factory=DefaultOutputs)
    # task special runner class, for example: package.XXRunner
    runner_cls: Optional[str] = None


class TaskResponse(BaseModel):
    id: str
    answer: str | None
    usage: Dict[str, Any] | None = None
    time_cost: float | None = None
    success: bool = False
    msg: str | None = None


class Runner(object):
    __metaclass__ = abc.ABCMeta

    _use_demon: bool = False
    daemon_target: Callable[..., Any] = None
    context: Context = None

    async def pre_run(self):
        pass

    async def post_run(self):
        pass

    @abc.abstractmethod
    async def do_run(self, context: Context = None):
        """Raise exception if not success."""

    async def _daemon_run(self):
        if self._use_demon and self.daemon_target and callable(self.daemon_target):
            import threading
            t = threading.Thread(target=self.daemon_target, name="daemon", daemon=True)
            t.start()

    async def run(self) -> Any:
        try:
            await self.pre_run()
            await self._daemon_run()
            ret = await self.do_run(self.context)
            return 0 if ret is None else ret
        except BaseException as ex:
            self._exception = ex
            # do record or report
            raise ex
        finally:
            await self.post_run()<|MERGE_RESOLUTION|>--- conflicted
+++ resolved
@@ -7,12 +7,8 @@
 
 from pydantic import BaseModel
 
-<<<<<<< HEAD
 from aworld.config.conf import TaskConfig
-from aworld.core.agent.llm_agent import Agent
-=======
 from aworld.agents.llm_agent import Agent
->>>>>>> cbfef380
 from aworld.core.agent.swarm import Swarm
 from aworld.core.common import Config
 from aworld.core.context.base import Context
