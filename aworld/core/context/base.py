# coding: utf-8
# Copyright (c) 2025 inclusionAI.
from collections import OrderedDict
from dataclasses import dataclass
from typing import Dict, List, Any, Optional, TYPE_CHECKING, Union
from pydantic import BaseModel, Field
import copy

from aworld.config import ConfigDict
from aworld.config.conf import ContextRuleConfig, ModelConfig
from aworld.core.context.context_state import ContextState
from aworld.core.context.session import Session
from aworld.core.singleton import InheritanceSingleton
from aworld.models.model_response import ModelResponse
from aworld.utils.common import nest_dict_counter

if TYPE_CHECKING:
    from aworld.core.task import Task
    from aworld.core.common import ActionModel


@dataclass
class ContextUsage:
    total_context_length: int = 128000
    used_context_length: int = 0

    def __init__(self, total_context_length: int = 128000, used_context_length: int = 0):
        self.total_context_length = total_context_length
        self.used_context_length = used_context_length


class Context():
    """Single instance, can use construction or `instance` static method to create or get `Context` instance.

    Examples:
        >>> context = Context()
    """

    def __init__(self,
                 user: str = None,
                 task_id: str = None,
                 trace_id: str = None,
                 session: Session = None,
                 engine: str = None,
                 **kwargs):

        super().__init__()
        self._user = user
        self._init(task_id=task_id, trace_id=trace_id,
                   session=session, engine=engine, **kwargs)

    def _init(self, *, task_id: str = None, trace_id: str = None, session: Session = None, engine: str = None):
        self._task_id = task_id
        self._task = None
        self._engine = engine
        self._trace_id = trace_id
        self._session: Session = session
        self.context_info = ContextState()
        self.agent_info = ConfigDict()
        self.trajectories = OrderedDict()
        self._token_usage = {
            "completion_tokens": 0,
            "prompt_tokens": 0,
            "total_tokens": 0,
        }
        # TODO workspace
        self._swarm = None
        self._event_manager = None

    def add_token(self, usage: Dict[str, int]):
        self._token_usage = nest_dict_counter(self._token_usage, usage)

    def reset(self, **kwargs):
        self._init(**kwargs)

    def set_task(self, task: 'Task'):
        self._task = task

    def get_task(self) -> 'Task':
        return self._task

    @property
    def trace_id(self):
        return self._trace_id

    @trace_id.setter
    def trace_id(self, trace_id):
        self._trace_id = trace_id

    @property
    def token_usage(self):
        return self._token_usage

    @property
    def engine(self):
        return self._engine

    @engine.setter
    def engine(self, engine: str):
        self._engine = engine

    @property
    def user(self):
        return self._user

    @user.setter
    def user(self, user):
        if user is not None:
            self._user = user

    @property
    def task_id(self):
        return self._task_id

    @task_id.setter
    def task_id(self, task_id):
        if task_id is not None:
            self._task_id = task_id

    @property
    def session_id(self):
        if self.session:
            return self.session.session_id
        else:
            return None

    @property
    def session(self):
        return self._session

    @session.setter
    def session(self, session: Session):
        self._session = session

    @property
    def swarm(self):
        return self._swarm

    @swarm.setter
    def swarm(self, swarm: 'Swarm'):
        self._swarm = swarm

    @property
    def event_manager(self):
        return self._event_manager

    @event_manager.setter
    def event_manager(self, event_manager: 'EventManager'):
        self._event_manager = event_manager

<<<<<<< HEAD

    def deep_copy(self) -> 'Context':
        """Create a deep copy of this Context instance with all attributes copied.
        
        Returns:
            Context: A new Context instance with deeply copied attributes
        """
        # Create a new Context instance without calling __init__ to avoid singleton issues
        new_context = object.__new__(Context)
        
        # Manually copy all important instance attributes
        # Basic attributes
        new_context._user = self._user
        new_context._task_id = self._task_id
        new_context._engine = self._engine
        new_context._trace_id = self._trace_id
        
        # Session - shallow copy to maintain reference
        new_context._session = self._session
        
        # Task - set to None to avoid circular references
        new_context._task = None
        
        # Deep copy complex state objects
        try:
            new_context.context_info = copy.deepcopy(self.context_info)
        except Exception:
            new_context.context_info = copy.copy(self.context_info)
            
        try:
            # Use standard deep copy and then convert to ConfigDict if needed
            new_context.agent_info = copy.deepcopy(self.agent_info)
            # If the result is not ConfigDict but original was, convert it
            if isinstance(self.agent_info, ConfigDict) and not isinstance(new_context.agent_info, ConfigDict):
                new_context.agent_info = ConfigDict(new_context.agent_info)
        except Exception:
            # Fallback: manual deep copy for ConfigDict
            if isinstance(self.agent_info, ConfigDict):
                import json
                # Use JSON serialization for deep copy (if data is JSON-serializable)
                try:
                    serialized = json.dumps(dict(self.agent_info))
                    deserialized = json.loads(serialized)
                    new_context.agent_info = ConfigDict(deserialized)
                except Exception:
                    # Final fallback to shallow copy
                    new_context.agent_info = copy.copy(self.agent_info)
            else:
                new_context.agent_info = copy.copy(self.agent_info)
            
        try:
            new_context.trajectories = copy.deepcopy(self.trajectories)
        except Exception:
            new_context.trajectories = copy.copy(self.trajectories)
            
        try:
            new_context._token_usage = copy.deepcopy(self._token_usage)
        except Exception:
            new_context._token_usage = copy.copy(self._token_usage)
        
        # Copy other attributes if they exist
        if hasattr(self, '_swarm'):
            new_context._swarm = self._swarm  # Shallow copy for complex objects
        if hasattr(self, '_event_manager'):
            new_context._event_manager = self._event_manager  # Shallow copy for complex objects
        
        return new_context

=======
    @property
    def record_path(self):
        return "."

    @property
    def is_task(self):
        return True

    @property
    def enable_visible(self):
        return False

    @property
    def enable_failover(self):
        return False

    @property
    def enable_cluster(self):
        return False

    def get_state(self, key: str, default: Any = None) -> Any:
        return self.state.get(key, default)

    def set_state(self, key: str, value: Any):
        self.state[key] = value


>>>>>>> 465abe36
@dataclass
class AgentContext:
    """Agent context containing both configuration and runtime state.

    AgentContext is the core context management class in the AWorld architecture, used to store and manage
    the complete state information of an Agent, including configuration data and runtime state. Its main functions are:

    1. **State Restoration**: Save all state information during Agent execution, supporting Agent state restoration and recovery
    2. **Configuration Management**: Store Agent's immutable configuration information (such as agent_id, system_prompt, etc.)
    3. **Runtime State Tracking**: Manage Agent's mutable state during execution (such as messages, step, tools, etc.)
    4. **LLM Prompt Management**: Manage and maintain the complete prompt context required for LLM calls, including system prompts, historical messages, etc.
    5. **LLM Call Intervention**: Provide complete control over the LLM call process through Hook and ContextProcessor

    ## Lifecycle
    The lifecycle of AgentContext is completely consistent with the Agent instance:
    - **Creation**: Created during Agent initialization, containing initial configuration
    - **Runtime**: Continuously update runtime state during Agent execution
    - **Destruction**: Destroyed along with Agent instance destruction
    ```
    ┌─────────────────────── AWorld Runner ─────────────────────────┐
    |  ┌──────────────────── Agent Execution ────────────────────┐  │
    │  │  ┌────────────── Step 1 ─────────────┐ ┌── Step 2 ──┐   │  │
    │  │  │  [LLM Call]     [Tool Call(s)]    │
    │  │  │  [       Context Update      ]    │
    ```

    ## Field Classification
    - **Immutable Configuration Fields**: agent_id, agent_name, agent_desc, system_prompt, 
      agent_prompt, tool_names, context_rule
    - **Mutable Runtime Fields**: tools, step, messages, context_usage, llm_output

    ## LLM Call Intervention Mechanism
    AgentContext implements complete control over LLM calls through the following mechanisms:

    1. **Hook System**:
       - pre_llm_call_hook: Context preprocessing before LLM call
       - post_llm_call_hook: Result post-processing after LLM call
       - pre_tool_call_hook: Context adjustment before tool call
       - post_tool_call_hook: State update after tool call

    2. **PromptProcessor**:
       - Prompt Optimization: Optimize prompt content based on context length limitations
       - Message Compression: Intelligently compress historical messages to fit model context window
       - Context Rules: Apply context_rule for customized context processing

    ## Usage Scenarios
    1. **Agent Initialization**: Create AgentContext containing configuration information
    2. **LLM Call Control**: Pass as info parameter in policy(), async_policy() methods to control LLM behavior
    3. **Hook Callbacks**: Access and modify LLM call context in various Hooks, use PromptProcessor for prompt optimization and context processing
    4. **State Recovery**: Recover Agent's complete state from persistent storage
    """

    # ===== Immutable Configuration Fields =====
    agent_info: 'BaseAgent' = None
    context_rule: ContextRuleConfig = None
    _context: Context = None
    context_info: ContextState = None

    # ===== Mutable Configuration Fields =====
    tools: List[str] = None
    step: int = 0
    messages: List[Dict[str, Any]] = None
    context_usage: ContextUsage = None
    llm_output: ModelResponse = None

<<<<<<< HEAD
    def __init__(self, 
                 agent_info: 'BaseAgent' = None,
=======
    def __init__(self,
                 agent_id: str = None,
                 agent_name: str = None,
                 agent_desc: str = None,
                 system_prompt: str = None,
                 agent_prompt: str = None,
                 tool_names: List[str] = None,
                 model_config: ModelConfig = None,
>>>>>>> 465abe36
                 context_rule: ContextRuleConfig = None,
                 tools: List[str] = None,
                 step: int = 0,
                 messages: List[Dict[str, Any]] = None,
                 context_usage: ContextUsage = None,
                 llm_output: ModelResponse = None,
                 context: Context = None,
                 parent_state: ContextState = None,
                 **kwargs):
        # Configuration fields
        self.agent_info = agent_info
        self.context_rule = context_rule

        # Runtime state fields
        self.tools = tools if tools is not None else []
        self.step = step
        self.messages = messages if messages is not None else []
        self.context_usage = context_usage if context_usage is not None else ContextUsage()
        self.llm_output = llm_output

        # Initialize Context with runner(session) level context
        self._context = context
        # Initialize ContextState with parent state (Context's state)
        # If context_state is provided, use it as parent; otherwise will be set later
        self.context_info = ContextState(parent_state=parent_state)

        # Additional fields for backward compatibility
        self._init(**kwargs)

    @property
    def agent_id(self):
        return self.agent_info.id()

    @property
    def agent_name(self):
        return self.agent_info.name()

    @property
    def agent_desc(self):
        return self.agent_info.desc()

    @property
    def memory(self):
        return self.agent_info.memory

    @property
    def system_prompt(self):
        return self.agent_info.system_prompt

    @property
    def agent_prompt(self):
        return self.agent_info.agent_prompt

    @property
    def tool_names(self):
        return self.agent_info.tool_names

    @property
    def model_config(self):
        return self.agent_info.conf.llm_config

    def _init(self, **kwargs):
        self._task_id = kwargs.get('task_id')

<<<<<<< HEAD
    def set_agent_info(self, agent_info: 'BaseAgent'):
        self.agent_info = agent_info
=======
    def set_model_config(self, model_config: ModelConfig):
        self.model_config = model_config
>>>>>>> 465abe36

    def set_messages(self, messages: List[Dict[str, Any]]):
        self.messages = messages

    def set_tools(self, tools: List[str]):
        self.tools = tools

    def set_llm_output(self, llm_output: ModelResponse):
        self.llm_output = llm_output

    def increment_step(self) -> int:
        self.step += 1
        return self.step

    def set_step(self, step: int):
        self.step = step

    def get_step(self) -> int:
        return self.step

    def update_context_usage(self, used_context_length: int = None, total_context_length: int = None):
        if used_context_length is not None:
            self.context_usage.used_context_length = used_context_length
        if total_context_length is not None:
            self.context_usage.total_context_length = total_context_length

    def get_context_usage_ratio(self) -> float:
        """Get context usage ratio"""
        if self.context_usage.total_context_length <= 0:
            return 0.0
        return self.context_usage.used_context_length / self.context_usage.total_context_length

    def set_parent_state(self, parent_state: ContextState):
        self.state._parent_state = parent_state

<<<<<<< HEAD
=======
    def get_state(self, key: str, default: Any = None) -> Any:
        return self.state.get(key, default)

    def set_state(self, key: str, value: Any):
        self.state[key] = value

>>>>>>> 465abe36
    def get_task(self) -> 'Task':
        return self._context.get_task()

    def get_session(self) -> Session:
        return self._context.session

    def get_engine(self) -> str:
        return self._context.engine

    def get_user(self) -> str:
        return self._context.user<|MERGE_RESOLUTION|>--- conflicted
+++ resolved
@@ -148,8 +148,6 @@
     def event_manager(self, event_manager: 'EventManager'):
         self._event_manager = event_manager
 
-<<<<<<< HEAD
-
     def deep_copy(self) -> 'Context':
         """Create a deep copy of this Context instance with all attributes copied.
         
@@ -158,26 +156,26 @@
         """
         # Create a new Context instance without calling __init__ to avoid singleton issues
         new_context = object.__new__(Context)
-        
+
         # Manually copy all important instance attributes
         # Basic attributes
         new_context._user = self._user
         new_context._task_id = self._task_id
         new_context._engine = self._engine
         new_context._trace_id = self._trace_id
-        
+
         # Session - shallow copy to maintain reference
         new_context._session = self._session
-        
+
         # Task - set to None to avoid circular references
         new_context._task = None
-        
+
         # Deep copy complex state objects
         try:
             new_context.context_info = copy.deepcopy(self.context_info)
         except Exception:
             new_context.context_info = copy.copy(self.context_info)
-            
+
         try:
             # Use standard deep copy and then convert to ConfigDict if needed
             new_context.agent_info = copy.deepcopy(self.agent_info)
@@ -198,26 +196,25 @@
                     new_context.agent_info = copy.copy(self.agent_info)
             else:
                 new_context.agent_info = copy.copy(self.agent_info)
-            
+
         try:
             new_context.trajectories = copy.deepcopy(self.trajectories)
         except Exception:
             new_context.trajectories = copy.copy(self.trajectories)
-            
+
         try:
             new_context._token_usage = copy.deepcopy(self._token_usage)
         except Exception:
             new_context._token_usage = copy.copy(self._token_usage)
-        
+
         # Copy other attributes if they exist
         if hasattr(self, '_swarm'):
             new_context._swarm = self._swarm  # Shallow copy for complex objects
         if hasattr(self, '_event_manager'):
             new_context._event_manager = self._event_manager  # Shallow copy for complex objects
-        
+
         return new_context
 
-=======
     @property
     def record_path(self):
         return "."
@@ -245,7 +242,6 @@
         self.state[key] = value
 
 
->>>>>>> 465abe36
 @dataclass
 class AgentContext:
     """Agent context containing both configuration and runtime state.
@@ -311,19 +307,8 @@
     context_usage: ContextUsage = None
     llm_output: ModelResponse = None
 
-<<<<<<< HEAD
-    def __init__(self, 
+    def __init__(self,
                  agent_info: 'BaseAgent' = None,
-=======
-    def __init__(self,
-                 agent_id: str = None,
-                 agent_name: str = None,
-                 agent_desc: str = None,
-                 system_prompt: str = None,
-                 agent_prompt: str = None,
-                 tool_names: List[str] = None,
-                 model_config: ModelConfig = None,
->>>>>>> 465abe36
                  context_rule: ContextRuleConfig = None,
                  tools: List[str] = None,
                  step: int = 0,
@@ -385,16 +370,15 @@
     def model_config(self):
         return self.agent_info.conf.llm_config
 
+    @model_config.setter
+    def model_config(self, model_config: ModelConfig):
+        self.agent_info.conf.llm_config = model_config
+
     def _init(self, **kwargs):
         self._task_id = kwargs.get('task_id')
 
-<<<<<<< HEAD
     def set_agent_info(self, agent_info: 'BaseAgent'):
         self.agent_info = agent_info
-=======
-    def set_model_config(self, model_config: ModelConfig):
-        self.model_config = model_config
->>>>>>> 465abe36
 
     def set_messages(self, messages: List[Dict[str, Any]]):
         self.messages = messages
@@ -427,18 +411,6 @@
             return 0.0
         return self.context_usage.used_context_length / self.context_usage.total_context_length
 
-    def set_parent_state(self, parent_state: ContextState):
-        self.state._parent_state = parent_state
-
-<<<<<<< HEAD
-=======
-    def get_state(self, key: str, default: Any = None) -> Any:
-        return self.state.get(key, default)
-
-    def set_state(self, key: str, value: Any):
-        self.state[key] = value
-
->>>>>>> 465abe36
     def get_task(self) -> 'Task':
         return self._context.get_task()
 
