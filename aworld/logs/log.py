import time
<<<<<<< HEAD
=======
from typing import Union
from logging import Logger, Filter, LogRecord, NOTSET, Handler, Formatter, StreamHandler
>>>>>>> e2d7c323
from abc import ABC
from logging import Logger, NOTSET, LogRecord, Filter, Formatter, Handler
from typing import Optional, Union

from aworld.trace.base import get_tracer_provider_silent, Tracer, AttributeValueType

TRACE_LOG_FORMAT = '%(asctime)s - [%(trace_id)s] - [%(span_id)s] - %(name)s - %(levelname)s - %(message)s'
SPECIAL_TRACE_LOG_FORMAT = '%(asctime)s - [trace_%(trace_id)s] - [%(span_id)s] - %(name)s - %(levelname)s - %(message)s'


class LoggerProvider(ABC):
    """A logger provider is a factory for loggers."""


_GLOBAL_LOG_PROVIDER: Optional[LoggerProvider] = None


def set_log_provider(provider: str = "otlp",
                     backend: str = "logfire",
                     base_url: str = None,
                     write_token: str = None,
                     **kwargs):
    """Set the global log provider."""

    global _GLOBAL_LOG_PROVIDER

    if provider == "otlp":
        from .opentelemetry.otlp_log import OTLPLoggerProvider
        _GLOBAL_LOG_PROVIDER = OTLPLoggerProvider(backend=backend,
                                                  base_url=base_url,
                                                  write_token=write_token,
                                                  **kwargs)


def get_log_provider() -> LoggerProvider:
    """
    Get the global log provider.
    """
    global _GLOBAL_LOG_PROVIDER
    if _GLOBAL_LOG_PROVIDER is None:
        raise ValueError("No log provider has been set.")
    return _GLOBAL_LOG_PROVIDER


def instrument_logging(logger: Logger, level: Union[int, str] = NOTSET) -> None:
    """Instrument the logger."""
    for handler in logger.root.handlers:
        if not any(isinstance(filter, TraceLoggingFilter) for filter in handler.filters):
            handler.setFormatter(Formatter(TRACE_LOG_FORMAT))
            handler.addFilter(TraceLoggingFilter())

    if not logger.handlers:
        print("No handlers found, adding a StreamHandler. logger=", logger.name)
        handler = StreamHandler()
        handler.setFormatter(Formatter(SPECIAL_TRACE_LOG_FORMAT))
        handler.addFilter(TraceLoggingFilter())
        logger.addHandler(handler)
    else:
        for handler in logger.handlers:
            if not any(isinstance(filter, TraceLoggingFilter) for filter in handler.filters):
                handler.setFormatter(Formatter(SPECIAL_TRACE_LOG_FORMAT))
                handler.addFilter(TraceLoggingFilter())
    logger.propagate = False
    logger.addHandler(TraceLogginHandler(level))


class TraceLoggingFilter(Filter):
    """
    A filter that adds trace information to log records.
    """

    def filter(self, record: LogRecord) -> bool:
        """
        Add trace information to the log record.
        """
        trace = get_tracer_provider_silent()
        if trace:
            span = trace.get_current_span()
            record.trace_id = span.get_trace_id() if span else None
            record.span_id = span.get_span_id() if span else None
        return True


class TraceLogginHandler(Handler):
    """
    A handler class which writes logging records, appropriately formatted,
    to a stream. Note that this class does not close the stream, as
    sys.stdout or sys.stderr may be used.
    """

    def __init__(self,
                 level: Union[int, str] = NOTSET,
                 tracer_name: str = "aworld.log") -> None:
        """Initialize the handler."""
        super().__init__(level=level)
        self._tracer_name = tracer_name
        # self.streamHandler = StreamHandler()
        self._tracer: Tracer = None

    def emit(self, record: LogRecord) -> None:
        """Emit a record."""
        trace = get_tracer_provider_silent()
        if not trace or not trace.get_current_span() or not trace.get_current_span().is_recording():
            return

        if not self._tracer:
            self._tracer = trace.get_tracer(name=self._tracer_name)

        try:
            msg_template = record.msg
            attributes = {
                'code.filepath': record.pathname,
                'code.lineno': record.lineno,
                'code.function': record.funcName,
                'log.level': record.levelname,
                'log.logger': record.name,
                'log.message': self.format(record),
            }
            self._create_span(
                span_name=msg_template,
                attributes=attributes,
                exc_info=record.exc_info,
            )
        except RecursionError:  # See issue 36272
            raise
        except Exception:
            self.handleError(record)

    def _create_span(self,
                     span_name: str,
                     attributes: dict[str, AttributeValueType] = None,
                     exc_info: BaseException = None):
        start_time = time.time_ns()
        span = self._tracer.start_span(
            name=span_name,
            attributes=attributes,
            start_time=start_time,
        )
        if exc_info:
            span.record_exception(exception=exc_info, timestamp=start_time)
        span.end()<|MERGE_RESOLUTION|>--- conflicted
+++ resolved
@@ -1,9 +1,5 @@
 import time
-<<<<<<< HEAD
-=======
-from typing import Union
-from logging import Logger, Filter, LogRecord, NOTSET, Handler, Formatter, StreamHandler
->>>>>>> e2d7c323
+from logging import StreamHandler
 from abc import ABC
 from logging import Logger, NOTSET, LogRecord, Filter, Formatter, Handler
 from typing import Optional, Union
