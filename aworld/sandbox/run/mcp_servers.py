import logging
import json
import traceback

from typing_extensions import Optional, List, Dict, Any

from aworld.mcp_client.utils import sandbox_mcp_tool_desc_transform, call_api, get_server_instance, cleanup_server, \
    call_function_tool
from mcp.types import TextContent, ImageContent

from aworld.core.common import ActionResult


class McpServers:

    def __init__(
            self,
            mcp_servers: Optional[List[str]] = None,
            mcp_config: Dict[str, Any] = None,
            sandbox = None,
    ) -> None:
        self.mcp_servers = mcp_servers
        self.mcp_config = mcp_config
        self.sandbox = sandbox
        # Dictionary to store server instances {server_name: server_instance}
        self.server_instances = {}
        self.tool_list = None

    async def list_tools(
            self,
    ) -> List[Dict[str, Any]]:
        if self.tool_list:
            return self.tool_list
        if not self.mcp_servers or not self.mcp_config:
            return []
        try:
            self.tool_list = await sandbox_mcp_tool_desc_transform(self.mcp_servers, self.mcp_config)
            return self.tool_list
        except Exception as e:
            traceback.print_exc()
            logging.warning(f"Failed to list tools: {e}")
            return []

    async def call_tool(
            self,
            action_list: List[Dict[str, Any]] = None,
            task_id: str = None,
            session_id: str = None
    ) -> List[ActionResult]:
        results = []
        if not action_list:
            return None

        try:
            for action in action_list:
                if not isinstance(action, dict):
                    action_dict = vars(action)
                else:
                    action_dict = action

                # Get values from dictionary
                server_name = action_dict.get("tool_name")
                tool_name = action_dict.get("action_name")
                parameter = action_dict.get("params")
                result_key = f"{server_name}__{tool_name}"
                

                operation_info = {
                    "server_name": server_name,
                    "tool_name": tool_name,
                    "params": parameter
                }
                
                if parameter is None:
                    parameter = {}
                # if task_id:
                #     parameter["task_id"] = task_id
                if session_id:
                    parameter["session_id"] = session_id

                if not server_name or not tool_name:
                    continue

                # Check server type
                server_type = None
                if self.mcp_config and self.mcp_config.get("mcpServers"):
                    server_config = self.mcp_config.get("mcpServers").get(server_name, {})
                    server_type = server_config.get("type", "")

                if server_type == "function_tool":
                    try:
                        call_result = await call_function_tool(
                            server_name, tool_name, parameter, self.mcp_config
                        )
                        results.append(call_result)

                        self._update_metadata(result_key, call_result, operation_info)
                    except Exception as e:
                        logging.warning(f"Error calling function_tool tool: {e}")
                        self._update_metadata(result_key, {"error": str(e)}, operation_info)
                    continue

                # For API type servers, use call_api function directly
                if server_type == "api":
                    try:
                        call_result = await call_api(
                            server_name, tool_name, parameter, self.mcp_config
                        )
                        results.append(call_result)

                        self._update_metadata(result_key, call_result, operation_info)
                    except Exception as e:
                        logging.warning(f"Error calling API tool: {e}")
                        self._update_metadata(result_key, {"error": str(e)}, operation_info)
                    continue

                # Prioritize using existing server instances
                server = self.server_instances.get(server_name)
                if server is None:
                    # If it doesn't exist, create a new instance and save it
                    server = await get_server_instance(server_name, self.mcp_config)
                    if server:
                        self.server_instances[server_name] = server
                        logging.info(f"Created and cached new server instance for {server_name}")
                    else:
                        logging.warning(f"Created new server failed: {server_name}")

                        self._update_metadata(result_key, {"error": "Failed to create server instance"}, operation_info)
                        continue

                # Use server instance to call the tool
                call_result_raw = None
                action_result = ActionResult(
                    tool_name=server_name,
                    action_name=tool_name,
                    content="",
                    keep=True
                )
                max_retry = 3
                for i in range(max_retry):
                    try:
                        call_result_raw = await server.call_tool(tool_name, parameter)
                        break
                    except Exception as e:
                        logging.warning(f"Error calling tool error: {e}")
<<<<<<< HEAD
=======
                logging.info(f"tool_name:{server_name},action_name:{tool_name},call-mcp-tool-result: {call_result_raw}")
>>>>>>> 465abe36
                if not call_result_raw:
                    logging.warning(f"Error calling tool with cached server: {e}")

                    self._update_metadata(result_key, {"error": str(e)}, operation_info)

                    # If using cached server instance fails, try to clean up and recreate
                    if server_name in self.server_instances:
                        try:
                            await cleanup_server(self.server_instances[server_name])
                            del self.server_instances[server_name]
                        except Exception as e:
                            logging.warning(f"Failed to cleanup server {server_name}: {e}")
                else:
                    if call_result_raw and call_result_raw.content:
                        if isinstance(call_result_raw.content[0], TextContent):
                            action_result = ActionResult(
                                tool_name=server_name,
                                action_name=tool_name,
                                content=call_result_raw.content[0].text,
                                keep=True,
                                metadata=call_result_raw.content[0].model_extra.get(
                                    "metadata", {}
                                ),
                            )
                        elif isinstance(call_result_raw.content[0], ImageContent):
                            action_result = ActionResult(
                                tool_name=server_name,
                                action_name=tool_name,
                                content=f"data:image/jpeg;base64,{call_result_raw.content[0].data}",
                                keep=True,
                                metadata=call_result_raw.content[0].model_extra.get("metadata", {}),
                            )
                    results.append(action_result)
                    self._update_metadata(result_key, action_result, operation_info)

        except Exception as e:
            logging.warning(f"Failed to call_tool: {e}")
            return None

        return results
    
    def _update_metadata(self, result_key: str, result: Any, operation_info: Dict[str, Any]):
        """
        Update sandbox metadata with a single tool call result

        Args:
            result_key: The key name in metadata
            result: Tool call result
            operation_info: Operation information
        """
        if not self.sandbox or not hasattr(self.sandbox, '_metadata'):
            return
            
        try:
            metadata = self.sandbox._metadata.get("mcp_metadata",{})
            tmp_data = {
                "input": operation_info,
                "output": result
            }
            if not metadata:
                metadata["mcp_metadata"] = {}
                metadata["mcp_metadata"][result_key] = [tmp_data]
                self.sandbox._metadata["mcp_metadata"] = metadata
                return

            _metadata = metadata.get(result_key, [])
            if not _metadata:
                _metadata[result_key] = [_metadata]
            else:
                _metadata[result_key].append(tmp_data)
            metadata[result_key] = _metadata
            self.sandbox._metadata["mcp_metadata"] = metadata
            return

        except Exception as e:
            logging.warning(f"Failed to update sandbox metadata: {e}")

    # Add cleanup method, called when Sandbox is destroyed
    async def cleanup(self):
        """Clean up all server connections"""
        for server_name, server in list(self.server_instances.items()):
            try:
                await cleanup_server(server)
                del self.server_instances[server_name]
                logging.info(f"Cleaned up server instance for {server_name}")
            except Exception as e:
                logging.warning(f"Failed to cleanup server {server_name}: {e}")<|MERGE_RESOLUTION|>--- conflicted
+++ resolved
@@ -143,10 +143,7 @@
                         break
                     except Exception as e:
                         logging.warning(f"Error calling tool error: {e}")
-<<<<<<< HEAD
-=======
                 logging.info(f"tool_name:{server_name},action_name:{tool_name},call-mcp-tool-result: {call_result_raw}")
->>>>>>> 465abe36
                 if not call_result_raw:
                     logging.warning(f"Error calling tool with cached server: {e}")
 
