import os
import traceback
import uuid
from datetime import datetime
from typing import Dict, Any, Optional, List, Union

from pydantic import BaseModel, Field, ConfigDict

from aworld.output.artifact import ArtifactType, Artifact
from aworld.output.code_artifact import CodeArtifact
from aworld.output.storage.artifact_repository import ArtifactRepository, LocalArtifactRepository
from aworld.output.observer import WorkspaceObserver, get_observer
from aworld.output.storage.oss_artifact_repository import OSSArtifactRepository


class WorkSpace(BaseModel):
    """
    Artifact workspace, managing a group of related artifacts
    
    Provides collaborative editing features, supporting version management, update notifications, etc. for multiple Artifacts
    """

    workspace_id: str = Field(default_factory=lambda: str(uuid.uuid4()), description="unique identifier for the workspace")
    name: str = Field(default="", description="name of the workspace")
    created_at: str = Field(default_factory=lambda: datetime.now().isoformat())
    updated_at: str = Field(default_factory=lambda: datetime.now().isoformat())
    metadata: Dict[str, Any] = Field(default={}, description="metadata")
    artifacts: List[Artifact] = Field(default=[], description="list of artifacts")

    artifact_id_index: Dict[str, int] = Field(default={}, description="artifact id index", exclude=True)
    observers: Optional[List[WorkspaceObserver]] = Field(default=[], description="list of observers", exclude=True)
    repository: Optional[ArtifactRepository] = Field(default=None, description="local artifact repository", exclude=True)

    model_config = ConfigDict(arbitrary_types_allowed=True)
    
    def __init__(
            self,
            workspace_id: Optional[str] = None,
            name: Optional[str] = None,
            storage_path: Optional[str] = None,
            observers: Optional[List[WorkspaceObserver]] = None,
            use_default_observer: bool = True,
            clear_existing: bool = False,
            repository: Optional[ArtifactRepository] = None
    ):
        super().__init__()
        self.workspace_id = workspace_id or str(uuid.uuid4())
        self.name = name or f"Workspace-{self.workspace_id[:8]}"
        self.created_at = datetime.now().isoformat()
        self.updated_at = self.created_at

        # Initialize repository first
        storage_dir = storage_path or os.path.join("data", "workspaces", self.workspace_id)
        if repository is None:
            self.repository = LocalArtifactRepository(storage_dir)
        else:
            self.repository = repository

        # Initialize artifacts and metadata
        if clear_existing:
            self.artifacts = []
            self.metadata = {}
        else:
            # Try to load existing workspace data
            workspace_data = self._load_workspace_data()
            if workspace_data:
                self.artifacts = workspace_data.get('artifacts', [])
                self.metadata = workspace_data.get('metadata', {})
                self.created_at = workspace_data.get('created_at', self.created_at)
                self.updated_at = workspace_data.get('updated_at', self.updated_at)
            else:
                self.artifacts = []
                self.metadata = {}

        # Build artifact_id_index after loading artifacts
        self._rebuild_artifact_id_index()

        # Initialize observers
        self.observers: List[WorkspaceObserver] = []
        if use_default_observer:
            self.observers.append(get_observer())

        if observers:
            for observer in observers:
                if observer not in self.observers:  # Avoid duplicates
                    self.add_observer(observer)

    def _load_workspace_data(self) -> Optional[Dict[str, Any]]:
        """
        Load workspace data from repository
        
        Returns:
            Dictionary containing workspace data if exists, None otherwise
        """
        try:
            # Get workspace versions

            workspace_data = self.repository.load_index()

            if not workspace_data:
                return None

            # Load artifacts
            artifacts = []
            # First load the artifacts list from workspace data
            workspace_artifacts = workspace_data.get("artifacts", [])
            for artifact_data in workspace_artifacts:
                artifact_id = artifact_data.get("artifact_id")
                if artifact_id:
                    artifact_data = self.repository.retrieve_latest_artifact(artifact_id)
                    if artifact_data:
                        artifacts.append(Artifact.from_dict(artifact_data))

            return {
                "artifacts": artifacts,
                "metadata": workspace_data.get("metadata", {}),
                "created_at": workspace_data.get("created_at"),
                "updated_at": workspace_data.get("updated_at")
            }
        except Exception as e:
            traceback.print_exc()
            print(f"Error loading workspace data: {e}")
            return None

    @classmethod
    def from_local_storages(cls, workspace_id: Optional[str] = None,
                            name: Optional[str] = None,
                            storage_path: Optional[str] = None,
                            observers: Optional[List[WorkspaceObserver]] = None,
                            use_default_observer: bool = True
                            ) -> "WorkSpace":
        """
        Create a workspace instance from local storage
        
        Args:
            workspace_id: Optional workspace ID
            name: Optional workspace name
            storage_path: Optional storage path
            observers: Optional list of observers
            use_default_observer: Whether to use default observer
            
        Returns:
            WorkSpace instance
        """
        if storage_path is None:
            storage_path = os.path.join("data", "workspaces", workspace_id)
        else:
            storage_path = os.path.join(storage_path, workspace_id)
        workspace = cls(
            workspace_id=workspace_id,
            name=name,
            storage_path=storage_path,
            observers=observers,
            use_default_observer=use_default_observer,
            clear_existing=False  # Always try to load existing data
        )
        return workspace

    @classmethod
    def from_oss_storages(cls,
                          workspace_id: Optional[str] = None,
                          name: Optional[str] = None,
                          storage_path: Optional[str] = "aworld/workspaces/",
                          observers: Optional[List[WorkspaceObserver]] = None,
                          use_default_observer: bool = True,
                          oss_config: Optional[Dict[str, Any]] = None,
                          ) -> "WorkSpace":
        if oss_config is None:
            oss_config = {
                "access_key_id": os.getenv("OSS_ACCESS_KEY_ID"),
                "access_key_secret": os.getenv("OSS_ACCESS_KEY_SECRET"),
                "endpoint": os.getenv("OSS_ENDPOINT"),
                "bucket_name": os.getenv("OSS_BUCKET_NAME"),
            }
        repository = OSSArtifactRepository(
            access_key_id=oss_config["access_key_id"],
            access_key_secret=oss_config["access_key_secret"],
            endpoint=oss_config["endpoint"],
            bucket_name=oss_config["bucket_name"],
            storage_path=storage_path + "/" + workspace_id
        )
        workspace = cls(
            workspace_id=workspace_id,
            name=name,
            storage_path=storage_path,
            observers=observers,
            use_default_observer=use_default_observer,
            repository=repository
        )
        return workspace

    async def create_artifact(
            self,
            artifact_type: Union[ArtifactType, str],
            artifact_id: Optional[str] = None,
            content: Optional[Any] = None,
            metadata: Optional[Dict[str, Any]] = None
    ) -> List[Artifact]:
        """
        Create a new artifact

        Args:
            artifact_type: Artifact type (enum or string)
            artifact_id: Optional artifact ID (will be generated if not provided)
            content: Artifact content
            metadata: Metadata dictionary

        Returns:
            List of created artifact objects
        """
        # If a string is passed, convert to enum type
        if isinstance(artifact_type, str):
            artifact_type = ArtifactType(artifact_type)

        # Create new artifacts
        artifacts = []

        # Ensure metadata is a dictionary
        if metadata is None:
            metadata = {}

        # Ensure artifact_id is a valid string
        if artifact_id is None:
            artifact_id = str(uuid.uuid4())

        if artifact_type == ArtifactType.CODE:
            artifacts = CodeArtifact.from_code_content(artifact_type, content)
        else:
            artifact = Artifact(
                artifact_id=artifact_id,
                artifact_type=artifact_type,
                content=content,
                metadata=metadata
            )
            artifacts.append(artifact)  # Add single artifact to the list

        # Add to workspace
        for artifact in artifacts:
            self.artifacts.append(artifact)
            # Store in repository
            self._store_artifact(artifact)

        # Update workspace time
        self.updated_at = datetime.now().isoformat()

        # Save workspace state to create new version
        self.save()

        # Notify observers
        for artifact in artifacts:
            await self._notify_observers("create", artifact)

        return artifacts  # Return the list of created artifacts

    async def add_artifact(
            self,
            artifact: Artifact
    ) -> None:
        """
        Create a new artifact

        Args:
            artifact: Artifact

        Returns:
            List of created artifact objects
        """

        # Store in repository
        self._store_artifact(artifact)

        # Update workspace time
        self.updated_at = datetime.now().isoformat()

        # Save workspace state to create new version
        self.save()

        await self._notify_observers("create", artifact)

<<<<<<< HEAD
    @classmethod
    def from_oss_storages(cls,
                          workspace_id: Optional[str] = None,
                          name: Optional[str] = None,
                          storage_path: Optional[str] = None,
                          observers: Optional[List[WorkspaceObserver]] = None,
                          use_default_observer: bool = True,
                          oss_config: Optional[Dict[str, Any]] = None,
                          ) -> "WorkSpace":
        if oss_config is None:
            oss_config = {
                "access_key_id": os.getenv("OSS_ACCESS_KEY_ID"),
                "access_key_secret": os.getenv("OSS_ACCESS_KEY_SECRET"),
                "endpoint": os.getenv("OSS_ENDPOINT"),
                "bucket_name": os.getenv("OSS_BUCKET_NAME"),
            }
        repository = OSSArtifactRepository(
            access_key_id=oss_config["access_key_id"],
            access_key_secret=oss_config["access_key_secret"],
            endpoint=oss_config["endpoint"],
            bucket_name=oss_config["bucket_name"],
            storage_path = storage_path
        )
        workspace = cls(
            workspace_id=workspace_id,
            name=name,
            observers=observers,
            use_default_observer=use_default_observer,
            repository=repository
        )
        return workspace

=======
>>>>>>> 73f7f512

    def get_artifact(self, artifact_id: str) -> Optional[Artifact]:
        """Get artifact with the specified ID"""
        for artifact in self.artifacts:
            if artifact.artifact_id == artifact_id:
                return artifact
        return None


    def get_terminal(self) -> str:
        pass

    def get_webpage_groups(self) -> list[Any] | None:
        return self.list_artifacts(ArtifactType.WEB_PAGES)


    async def update_artifact(
            self,
            artifact_id: str,
            content: Any,
            description: str = "Content update"
    ) -> Optional[Artifact]:
        """
        Update artifact content
        
        Args:
            artifact_id: Artifact ID
            content: New content
            description: Update description
            
        Returns:
            Updated artifact, or None if it doesn't exist
        """
        artifact = self.get_artifact(artifact_id)
        if artifact:
            artifact.update_content(content, description)

            # Update storage
            self._store_artifact(artifact)

            # Update workspace time
            self.updated_at = datetime.now().isoformat()

            # Notify observers
            await self._notify_observers("update", artifact)

            return artifact
        return None

    async def delete_artifact(self, artifact_id: str) -> bool:
        """
        Delete an artifact from the workspace
        
        Args:
            artifact_id: Artifact ID
            
        Returns:
            Whether deletion was successful
        """
        for i, artifact in enumerate(self.artifacts):
            if artifact.artifact_id == artifact_id:
                # Remove from list
                self.artifacts.pop(i)

                # Update workspace time
                self.updated_at = datetime.now().isoformat()

                # Save workspace state to create new version
                self.save()

                # Notify observers
                await self._notify_observers("delete", artifact)
                return True
        return False

    def list_artifacts(self, filter_type: Optional[ArtifactType] = None) -> List[Artifact]:
        """
        List all artifacts in the workspace
        
        Args:
            filter_type: Optional filter type
            
        Returns:
            List of artifacts
        """
        if filter_type:
            return [a for a in self.artifacts if a.artifact_type == filter_type]
        return self.artifacts

    def add_observer(self, observer: WorkspaceObserver) -> None:
        """
        Add a workspace observer
        
        Args:
            observer: Observer object implementing WorkspaceObserver interface
        """
        if not isinstance(observer, WorkspaceObserver):
            raise TypeError("Observer must be an instance of WorkspaceObserver")
        self.observers.append(observer)

    def remove_observer(self, observer: WorkspaceObserver) -> None:
        """Remove an observer"""
        if observer in self.observers:
            self.observers.remove(observer)

    async def _notify_observers(self, operation: str, artifact: Artifact) -> List[Any]:
        """
        Notify all observers of workspace changes
        
        Args:
            operation: Type of operation (create, update, delete)
            artifact: Affected artifact
            
        Returns:
            List of results from handlers
        """
        results = []
        for observer in self.observers:
            try:
                if operation == "create":
                    result = await observer.on_create(workspace_id=self.workspace_id, artifact=artifact)
                    if result:
                        results.append(result)
                elif operation == "update":
                    result = await observer.on_update(workspace_id=self.workspace_id, artifact=artifact)
                    if result:
                        results.append(result)
                elif operation == "delete":
                    result = await observer.on_delete(workspace_id=self.workspace_id, artifact=artifact)
                    if result:
                        results.append(result)
            except Exception as e:
                print(f"Observer notification failed: {e}")
        return results
    
    def _check_artifact_exists(self, artifact_id: str) -> bool:
        return self.artifact_id_index.get(artifact_id, -1) >= 0
    
    def _update_artifact(self, artifact: Artifact) -> None:
        for i, a in enumerate(self.artifacts):
            if a.artifact_id == artifact.artifact_id:
                self.artifacts[i] = artifact
                break
    
    def _store_artifact(self, artifact: Artifact) -> None:
        if self._check_artifact_exists(artifact.artifact_id):
            self._update_artifact(artifact)
        else:
            self.artifacts.append(artifact)

        """Store artifact in repository"""
        artifact_data = artifact.to_dict()

        # Include complete version history
        artifact_data["version_history"] = artifact.version_history

        version_id = self.repository.store_artifact(artifact)

        # Store in repository
        artifact.current_version = version_id

    def save(self) -> None:
        """
        Save workspace state

        Returns:
            Workspace storage ID
        """
        workspace_data = {
            "workspace_id": self.workspace_id,
            "name": self.name,
            "created_at": self.created_at,
            "updated_at": self.updated_at,
            "metadata": self.metadata,
            "artifact_ids": [a.artifact_id for a in self.artifacts],
            "artifacts": [
                {
                    "artifact_id": a.artifact_id,
                    "type": str(a.artifact_type),
                    "metadata": a.metadata,
                    # "version": a.current_version
                } for a in self.artifacts
            ]
        }

        # Store workspace information with workspace_id in metadata
        self.repository.save_index()
        self._rebuild_artifact_id_index()

    def get_file_content_by_artifact_id(self, artifact_id: str) -> str:
        """
        Get concatenated content of all artifacts with the same filename.
        
        Args:
            artifact_id: artifact_id
            
        Returns:
            Raw unescaped concatenated content of all matching artifacts
        """
        filename = artifact_id
        for artifact in self.artifacts:
            if artifact.artifact_id == artifact_id:
                filename = artifact.metadata.get('filename')
                break

        result = ""
        for artifact in self.artifacts:
            if artifact.metadata.get('filename') == filename:
                if artifact.content:
                    result = result + artifact.content
        decoded_string = result.encode('utf-8').decode('unicode_escape')
        print(result)

        return decoded_string

    def generate_tree_data(self) -> Dict[str, Any]:
        """
        Generate a directory tree structure using the repository's implementation.
        Returns:
            A dictionary representing the directory tree.
        """
        return self.repository.generate_tree_data(self.name)

    def _rebuild_artifact_id_index(self) -> None:
        """
        Rebuild the artifact_id_index mapping artifact_id to its index in self.artifacts.
        """
        self.artifact_id_index = {artifact.artifact_id: idx for idx, artifact in enumerate(self.artifacts)}<|MERGE_RESOLUTION|>--- conflicted
+++ resolved
@@ -277,41 +277,6 @@
 
         await self._notify_observers("create", artifact)
 
-<<<<<<< HEAD
-    @classmethod
-    def from_oss_storages(cls,
-                          workspace_id: Optional[str] = None,
-                          name: Optional[str] = None,
-                          storage_path: Optional[str] = None,
-                          observers: Optional[List[WorkspaceObserver]] = None,
-                          use_default_observer: bool = True,
-                          oss_config: Optional[Dict[str, Any]] = None,
-                          ) -> "WorkSpace":
-        if oss_config is None:
-            oss_config = {
-                "access_key_id": os.getenv("OSS_ACCESS_KEY_ID"),
-                "access_key_secret": os.getenv("OSS_ACCESS_KEY_SECRET"),
-                "endpoint": os.getenv("OSS_ENDPOINT"),
-                "bucket_name": os.getenv("OSS_BUCKET_NAME"),
-            }
-        repository = OSSArtifactRepository(
-            access_key_id=oss_config["access_key_id"],
-            access_key_secret=oss_config["access_key_secret"],
-            endpoint=oss_config["endpoint"],
-            bucket_name=oss_config["bucket_name"],
-            storage_path = storage_path
-        )
-        workspace = cls(
-            workspace_id=workspace_id,
-            name=name,
-            observers=observers,
-            use_default_observer=use_default_observer,
-            repository=repository
-        )
-        return workspace
-
-=======
->>>>>>> 73f7f512
 
     def get_artifact(self, artifact_id: str) -> Optional[Artifact]:
         """Get artifact with the specified ID"""
