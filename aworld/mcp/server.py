--- conflicted
+++ resolved
@@ -101,13 +101,8 @@
     async def connect(self):
         """Connect to the server."""
         try:
-<<<<<<< HEAD
-            # 确保先关闭之前的exit_stack，避免嵌套的异步上下文
-            if hasattr(self, "exit_stack") and self.exit_stack:
-=======
             # Ensure closing previous exit_stack to avoid nested async contexts
             if hasattr(self, 'exit_stack') and self.exit_stack:
->>>>>>> de8fabe9
                 try:
                     await self.exit_stack.aclose()
                 except Exception as e:
@@ -115,11 +110,7 @@
 
             self.exit_stack = AsyncExitStack()
 
-<<<<<<< HEAD
-            # 使用单一任务上下文来创建连接
-=======
             # Use a single task context to create the connection
->>>>>>> de8fabe9
             transport = await self.exit_stack.enter_async_context(self.create_streams())
             read, write = transport
             session = await self.exit_stack.enter_async_context(
@@ -129,11 +120,7 @@
             self.session = session
         except Exception as e:
             logging.error(f"Error initializing MCP server: {e}")
-<<<<<<< HEAD
-            # 如果失败，确保资源被清理
-=======
             # Ensure resources are cleaned up if connection fails
->>>>>>> de8fabe9
             await self.cleanup()
             raise
 
@@ -170,20 +157,6 @@
         """Cleanup the server."""
         async with self._cleanup_lock:
             try:
-<<<<<<< HEAD
-                # 确保在同一个任务上下文中进行清理操作
-                session = self.session
-                self.session = None  # 先解除引用
-
-                # 先等待短暂时间确保任何挂起的操作完成
-                try:
-                    await asyncio.sleep(0.1)
-                except asyncio.CancelledError:
-                    # 忽略取消异常，继续清理资源
-                    pass
-
-                # 清理exit_stack，确保所有资源被正确关闭
-=======
                 # Ensure cleanup operations occur in the same task context
                 session = self.session
                 self.session = None  # Remove reference first
@@ -196,7 +169,6 @@
                     pass
 
                 # Clean up exit_stack, ensuring all resources are properly closed
->>>>>>> de8fabe9
                 exit_stack = self.exit_stack
                 if exit_stack:
                     try:
