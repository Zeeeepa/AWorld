import json
import os
<<<<<<< HEAD
import traceback
=======
>>>>>>> de8fabe9
from contextlib import AsyncExitStack
from pathlib import Path
from typing import Any, Dict, List

from loguru import logger as logging

from aworld.logs.util import logger
from aworld.mcp.server import MCPServer, MCPServerSse
from aworld.utils.common import find_file


async def run(mcp_servers: list[MCPServer]) -> List[Dict[str, Any]]:
    openai_tools = []
    for i, server in enumerate(mcp_servers):
        try:
            tools = await server.list_tools()
            for tool in tools:
                required = []
                properties = {}
                if tool.inputSchema and tool.inputSchema.get("properties"):
                    required = tool.inputSchema.get("required", [])
                    _properties = tool.inputSchema["properties"]
                    for param_name, param_info in _properties.items():
                        # Handle Option param wrapper
                        if "anyOf" in param_info:
                            for t in param_info["anyOf"]:
                                if t["type"] == "null":
                                    continue
                                param_type = t["type"]
                        else:
                            param_type = (
                                param_info["type"]
                                if param_info["type"] != "str"
                                else "string"
                            )
                        param_desc = (
                            param_info["description"]
                            if param_info["description"]
                            else ""
                        )
                        if param_type == "array":
                            # Handle array type parameters
                            item_type = param_info.get("items", {}).get(
                                "type", "string"
                            )
                            if item_type == "str":
                                item_type = "string"
                            properties[param_name] = {
                                "description": param_desc,
                                "type": param_type,
                                "items": {"type": item_type},
                            }
                        else:
                            # Handle non-array type parameters
                            properties[param_name] = {
                                "description": param_desc,
                                "type": param_type,
                            }
                        if param_info.get("required", False):
                            required.append(param_name)

                openai_function_schema = {
                    "name": f"{server.name}__{tool.name}",
                    "description": tool.description,
                    "parameters": {
                        "type": "object",
                        "properties": properties,
                        "required": required,
                    },
                }
                openai_tools.append(
                    {
                        "type": "function",
                        "function": openai_function_schema,
                    }
                )
            logging.info(
                f"✅ server #{i + 1} ({server.name}) connected success，tools: {len(tools)}"
            )

        except Exception as e:
            logging.error(f"❌ server #{i + 1} ({server.name}) connect fail: {e}")
            return []

    return openai_tools


async def mcp_tool_desc_transform(tools: List[str] = None) -> List[Dict[str, Any]]:
    """Default implement transform framework standard protocol to openai protocol of tool description."""

    # Priority given to the running path.
    config_path = find_file(filename='mcp.json')
    if not os.path.exists(config_path):
        current_dir = os.path.dirname(os.path.abspath(__file__))
        config_path = os.path.normpath(os.path.join(current_dir, "../config/mcp.json"))
    logger.info(f"mcp conf path: {config_path}")

    if not os.path.exists(config_path):
        logging.info(f"mcp config is not exist: {config_path}")
        return []

    try:
        with open(config_path, "r") as f:
            config = json.load(f)
    except Exception as e:
        logging.info(f"load config fail: {e}")
        return []

    mcp_servers_config = config.get("mcpServers", {})

    server_configs = []
    for server_name, server_config in mcp_servers_config.items():
        # Skip disabled servers
        if server_config.get("disabled", False):
            continue

        if tools is None or server_name in tools:
            # Handle SSE server
            if "url" in server_config:
                server_configs.append(
                    {
                        "name": "mcp__" + server_name,
                        "type": "sse",
                        "params": {"url": server_config["url"]},
                    }
                )
            # Handle stdio server
            elif "command" in server_config:
                server_configs.append(
                    {
                        "name": "mcp__" + server_name,
                        "type": "stdio",
                        "params": {
                            "command": server_config["command"],
                            "args": server_config.get("args", []),
                            "env": server_config.get("env", {}),
                            "cwd": server_config.get("cwd"),
                            "encoding": server_config.get("encoding", "utf-8"),
                            "encoding_error_handler": server_config.get(
                                "encoding_error_handler", "strict"
                            ),
                        },
                    }
                )

    if not server_configs:
        return []

    async with AsyncExitStack() as stack:
        servers = []
        for server_config in server_configs:
            if server_config["type"] == "sse":
                server = MCPServerSse(
                    name=server_config["name"], params=server_config["params"]
                )
            elif server_config["type"] == "stdio":
                from aworld.mcp.server import MCPServerStdio

                server = MCPServerStdio(
                    name=server_config["name"], params=server_config["params"]
                )
            else:
                logging.warning(f"Unsupported MCP server type: {server_config['type']}")
                continue

            server = await stack.enter_async_context(server)
            servers.append(server)

        openai_tools = await run(servers)

    return openai_tools<|MERGE_RESOLUTION|>--- conflicted
+++ resolved
@@ -1,9 +1,5 @@
 import json
 import os
-<<<<<<< HEAD
-import traceback
-=======
->>>>>>> de8fabe9
 from contextlib import AsyncExitStack
 from pathlib import Path
 from typing import Any, Dict, List
