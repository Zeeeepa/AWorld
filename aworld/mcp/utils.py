import json
import os
from contextlib import AsyncExitStack
from pathlib import Path
from typing import Any, Dict, List

<<<<<<< HEAD
from loguru import logger as logging

=======
>>>>>>> d7311764
from aworld.logs.util import logger
from aworld.mcp.server import MCPServer, MCPServerSse
from aworld.utils.common import find_file


async def run(mcp_servers: list[MCPServer]) -> List[Dict[str, Any]]:
    openai_tools = []
    for i, server in enumerate(mcp_servers):
        try:
            tools = await server.list_tools()
            for tool in tools:
                required = []
                properties = {}
                if tool.inputSchema and tool.inputSchema.get("properties"):
                    required = tool.inputSchema.get("required", [])
                    _properties = tool.inputSchema["properties"]
                    for param_name, param_info in _properties.items():
                        # Handle Option param wrapper
                        if "anyOf" in param_info:
                            for t in param_info["anyOf"]:
                                if t["type"] == "null":
                                    continue
                                param_type = t["type"]
                        else:
                            param_type = (
                                param_info["type"]
                                if param_info["type"] != "str"
                                else "string"
                            )
                        param_desc = (
                            param_info["description"]
                            if param_info["description"]
                            else ""
                        )
                        if param_type == "array":
                            # Handle array type parameters
                            item_type = param_info.get("items", {}).get(
                                "type", "string"
                            )
                            if item_type == "str":
                                item_type = "string"
                            properties[param_name] = {
                                "description": param_desc,
                                "type": param_type,
                                "items": {"type": item_type},
                            }
                        else:
                            # Handle non-array type parameters
                            properties[param_name] = {
                                "description": param_desc,
                                "type": param_type,
                            }
                        if param_info.get("required", False):
                            required.append(param_name)

                openai_function_schema = {
                    "name": f"{server.name}__{tool.name}",
                    "description": tool.description,
                    "parameters": {
                        "type": "object",
                        "properties": properties,
                        "required": required,
                    },
                }
                openai_tools.append(
                    {
                        "type": "function",
                        "function": openai_function_schema,
                    }
                )
            logging.info(
                f"✅ server #{i + 1} ({server.name}) connected success，tools: {len(tools)}"
            )

        except Exception as e:
            logging.error(f"❌ server #{i + 1} ({server.name}) connect fail: {e}")
            return []

    return openai_tools


async def mcp_tool_desc_transform(tools: List[str] = None) -> List[Dict[str, Any]]:
    """Default implement transform framework standard protocol to openai protocol of tool description."""

    # Priority given to the running path.
    config_path = find_file(filename='mcp.json')
    if not os.path.exists(config_path):
        current_dir = os.path.dirname(os.path.abspath(__file__))
        config_path = os.path.normpath(os.path.join(current_dir, "../config/mcp.json"))
    logger.info(f"mcp conf path: {config_path}")

    if not os.path.exists(config_path):
        logging.info(f"mcp config is not exist: {config_path}")
        return []

    try:
        with open(config_path, "r") as f:
            config = json.load(f)
    except Exception as e:
        logging.info(f"load config fail: {e}")
        return []

    mcp_servers_config = config.get("mcpServers", {})

    server_configs = []
    for server_name, server_config in mcp_servers_config.items():
        # Skip disabled servers
        if server_config.get("disabled", False):
            continue

        if tools is None or server_name in tools:
            # Handle SSE server
            if "url" in server_config:
                server_configs.append(
                    {
                        "name": "mcp__" + server_name,
                        "type": "sse",
                        "params": {"url": server_config["url"]},
                    }
                )
            # Handle stdio server
            elif "command" in server_config:
                server_configs.append(
                    {
                        "name": "mcp__" + server_name,
                        "type": "stdio",
                        "params": {
                            "command": server_config["command"],
                            "args": server_config.get("args", []),
                            "env": server_config.get("env", {}),
                            "cwd": server_config.get("cwd"),
                            "encoding": server_config.get("encoding", "utf-8"),
                            "encoding_error_handler": server_config.get(
                                "encoding_error_handler", "strict"
                            ),
                        },
                    }
                )

    if not server_configs:
        return []

    async with AsyncExitStack() as stack:
        servers = []
        for server_config in server_configs:
            if server_config["type"] == "sse":
                server = MCPServerSse(
                    name=server_config["name"], params=server_config["params"]
                )
            elif server_config["type"] == "stdio":
                from aworld.mcp.server import MCPServerStdio

                server = MCPServerStdio(
                    name=server_config["name"], params=server_config["params"]
                )
            else:
                logging.warning(f"Unsupported MCP server type: {server_config['type']}")
                continue

            server = await stack.enter_async_context(server)
            servers.append(server)

        openai_tools = await run(servers)

    return openai_tools<|MERGE_RESOLUTION|>--- conflicted
+++ resolved
@@ -4,11 +4,7 @@
 from pathlib import Path
 from typing import Any, Dict, List
 
-<<<<<<< HEAD
 from loguru import logger as logging
-
-=======
->>>>>>> d7311764
 from aworld.logs.util import logger
 from aworld.mcp.server import MCPServer, MCPServerSse
 from aworld.utils.common import find_file
