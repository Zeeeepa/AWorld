--- conflicted
+++ resolved
@@ -11,12 +11,8 @@
 from aworld.core.event.base import Message, Constants, TopicType, AgentMessage
 from aworld.core.exceptions import AworldException
 from aworld.logs.util import logger
-<<<<<<< HEAD
-from aworld.planner.models import StepInfo, parse_plan
-=======
 from aworld.planner.models import StepInfo
 from aworld.planner.parse import parse_plan
->>>>>>> 7739ca1a
 from aworld.runners.handler.base import DefaultHandler
 from aworld.runners.handler.tool import DefaultToolHandler
 from aworld.runners.utils import endless_detect
@@ -553,10 +549,7 @@
                 for idx, t in enumerate(res):
                     merge_context.merge_context(t.context)
                     merge_context.save_action_trajectory(steps.get(node[idx]).id, t.answer)
-<<<<<<< HEAD
                 logger.info(f"DefaultTeamHandler|parallel_node|end|{res}")
-=======
->>>>>>> 7739ca1a
                 res = res[-1]
             else:
                 logger.info(f"DefaultTeamHandler|single_node|start|{node}")
@@ -572,13 +565,9 @@
                 merge_context.merge_context(res.context)
                 merge_context.save_action_trajectory(step_info.id, res.answer, agent_name=agent.id())
                 logger.info(f"DefaultTeamHandler|single_node|end|{res}")
-        new_plan_input = Observation(content=merge_context.content, ensure_ascii=False)
+        new_plan_input = Observation(content=merge_context.task_input, ensure_ascii=False)
         yield AgentMessage(session_id=message.session_id,
-<<<<<<< HEAD
                            payload=new_plan_input,
-=======
-                           payload=res.answer,
->>>>>>> 7739ca1a
                            sender=self.name(),
                            receiver=self.swarm.communicate_agent.id(),
                            headers={'context': merge_context})