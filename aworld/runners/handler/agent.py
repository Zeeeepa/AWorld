# coding: utf-8
# Copyright (c) 2025 inclusionAI.
import abc
import asyncio
import json
from typing import AsyncGenerator, Tuple

from aworld.agents.loop_llm_agent import LoopableAgent
from aworld.core.agent.base import is_agent, AgentFactory
from aworld.core.agent.swarm import GraphBuildType
from aworld.core.common import ActionModel, Observation, TaskItem
from aworld.core.context.base import Context
from aworld.core.event.base import Message, Constants, TopicType, AgentMessage
from aworld.core.exceptions import AworldException
from aworld.logs.util import logger
from aworld.planner.plan import Plan, StepInfo, parse_plan
from aworld.runners.handler.base import DefaultHandler
from aworld.runners.handler.tool import DefaultToolHandler
from aworld.runners.utils import endless_detect
from aworld.output.base import StepOutput
from aworld.utils.exec_util import exec_agents, exec_agent


class AgentHandler(DefaultHandler):
    __metaclass__ = abc.ABCMeta

    def __init__(self, runner: 'TaskEventRunner'):
        self.swarm = runner.swarm
        self.endless_threshold = runner.endless_threshold
        self.task_id = runner.task.id

        self.agent_calls = []

    @classmethod
    def name(cls):
        return "_agents_handler"


class DefaultAgentHandler(AgentHandler):
    async def handle(self, message: Message) -> AsyncGenerator[Message, None]:
        if message.category != Constants.AGENT:
            if message.sender in self.swarm.agents and message.sender in AgentFactory:
                if self.agent_calls:
                    if self.agent_calls[-1] != message.sender:
                        self.agent_calls.append(message.sender)
                else:
                    self.agent_calls.append(message.sender)
            return

        headers = {"context": message.context}
        session_id = message.session_id
        data = message.payload
        if not data:
            # error message, p2p
            yield Message(
                category=Constants.OUTPUT,
                payload=StepOutput.build_failed_output(name=f"{message.caller or self.name()}",
                                                       step_num=0,
                                                       data="no data to process.",
                                                       task_id=self.task_id),
                sender=self.name(),
                session_id=session_id,
                headers=headers
            )
            yield Message(
                category=Constants.TASK,
                payload=TaskItem(msg="no data to process.", data=data, stop=True),
                sender=self.name(),
                session_id=session_id,
                topic=TopicType.ERROR,
                headers=headers
            )
            return

        if isinstance(data, Tuple) and isinstance(data[0], Observation):
            data = data[0]
            message.payload = data
        # data is Observation
        if isinstance(data, Observation):
            if not self.swarm:
                msg = Message(
                    category=Constants.TASK,
                    payload=data.content,
                    sender=data.observer,
                    session_id=session_id,
                    topic=TopicType.FINISHED,
                    headers=headers
                )
                logger.info(f"agent handler send finished message: {msg}")
                yield msg
                return

            agent = self.swarm.agents.get(message.receiver)
            # agent + tool completion protocol.
            if agent and agent.finished and data.info.get('done'):
                self.swarm.cur_step += 1
                if agent.id() == self.swarm.communicate_agent.id():
                    msg = Message(
                        category=Constants.TASK,
                        payload=data.content,
                        sender=agent.id(),
                        session_id=session_id,
                        topic=TopicType.FINISHED,
                        headers=headers
                    )
                    logger.info(f"agent handler send finished message: {msg}")
                    yield msg
                else:
                    msg = Message(
                        category=Constants.AGENT,
                        payload=Observation(content=data.content),
                        sender=agent.id(),
                        session_id=session_id,
                        receiver=self.swarm.communicate_agent.id(),
                        headers=message.headers
                    )
                    logger.info(f"agent handler send agent message: {msg}")
                    yield msg
            else:
                if data.info.get('done'):
                    agent_name = self.agent_calls[-1]
                    async for event in self._stop_check(ActionModel(agent_name=agent_name, policy_info=data.content),
                                                        message):
                        yield event
                elif not message.receiver:
                    agent_name = message.sender
                    async for event in self._stop_check(ActionModel(agent_name=agent_name, policy_info=data.content),
                                                        message):
                        yield event
                else:
                    logger.info(f"agent handler send observation message: {message}")
                    yield message
            return

        # data is List[ActionModel]
        for action in data:
            if not isinstance(action, ActionModel):
                # error message, p2p
                yield Message(
                    category=Constants.OUTPUT,
                    payload=StepOutput.build_failed_output(name=f"{message.caller or self.name()}",
                                                           step_num=0,
                                                           data="action not a ActionModel.",
                                                           task_id=self.task_id),
                    sender=self.name(),
                    session_id=session_id,
                    headers=headers
                )
                msg = Message(
                    category=Constants.TASK,
                    payload=TaskItem(msg="action not a ActionModel.", data=data, stop=True),
                    sender=self.name(),
                    session_id=session_id,
                    topic=TopicType.ERROR,
                    headers=headers
                )
                logger.info(f"agent handler send task message: {msg}")
                yield msg
                return

        tools = []
        agents = []
        for action in data:
            if is_agent(action):
                agents.append(action)
            else:
                tools.append(action)

        if tools:
            msg = Message(
                category=Constants.TOOL,
                payload=tools,
                sender=self.name(),
                session_id=session_id,
                receiver=DefaultToolHandler.name(),
                headers=message.headers
            )
            logger.info(f"agent handler send tool message: {msg}")
            yield msg
        else:
            yield Message(
                category=Constants.OUTPUT,
                payload=StepOutput.build_finished_output(name=f"{message.caller or self.name()}",
                                                         step_num=0,
                                                         task_id=self.task_id),
                sender=self.name(),
                receiver=agents[0].tool_name,
                session_id=session_id,
                headers=headers
            )

        for agent in agents:
            async for event in self._agent(agent, message):
                logger.info(f"agent handler send message: {event}")
                yield event

    async def _agent(self, action: ActionModel, message: Message):
        self.agent_calls.append(action.agent_name)
        agent = self.swarm.agents.get(action.agent_name)
        # be handoff
        agent_name = action.tool_name
        if not agent_name:
            async for event in self._stop_check(action, message):
                yield event
            return

        headers = {"context": message.context}
        session_id = message.session_id
        cur_agent = self.swarm.agents.get(agent_name)
        if not cur_agent or not agent:
            yield Message(
                category=Constants.TASK,
                payload=TaskItem(msg=f"Can not find {agent_name} or {action.agent_name} agent in swarm.",
                                 data=action,
                                 stop=True),
                sender=self.name(),
                session_id=session_id,
                topic=TopicType.ERROR,
                headers=headers
            )
            return

        cur_agent._finished = False
        con = action.policy_info
        if action.params and 'content' in action.params:
            con = action.params['content']
        observation = Observation(content=con, observer=agent.id(), from_agent_name=agent.id())

        if agent.handoffs and agent_name not in agent.handoffs:
            if message.caller:
                message.receiver = message.caller
                message.caller = ''
                yield message
            else:
                yield Message(category=Constants.TASK,
                              payload=TaskItem(msg=f"Can not handoffs {agent_name} agent ", data=observation),
                              sender=self.name(),
                              session_id=session_id,
                              topic=TopicType.RERUN,
                              headers=headers)
            return

        yield Message(
            category=Constants.AGENT,
            payload=observation,
            caller=message.caller,
            sender=action.agent_name,
            session_id=session_id,
            receiver=action.tool_name,
            headers=message.headers
        )

    async def _stop_check(self, action: ActionModel, message: Message) -> AsyncGenerator[Message, None]:
        if GraphBuildType.TEAM.value == self.swarm.build_type:
            agent = self.swarm.agents.get(action.agent_name)
            caller = self.swarm.agent_graph.root_agent.id() or message.caller
            if agent.id != self.swarm.agent_graph.root_agent.id():
                yield Message(
                    category=Constants.AGENT,
                    payload=Observation(content=action.policy_info),
                    sender=agent.id(),
                    session_id=message.session_id,
                    receiver=caller,
                    headers=message.headers
                )
                return
        if GraphBuildType.WORKFLOW.value != self.swarm.build_type:
            async for event in self._social_stop_check(action, message):
                yield event
        else:
            if self.swarm.has_cycle:
                async for event in self._loop_sequence_stop_check(action, message):
                    yield event
            else:
                async for event in self._sequence_stop_check(action, message):
                    yield event

    async def _sequence_stop_check(self, action: ActionModel, message: Message) -> AsyncGenerator[Message, None]:
        headers = {"context": message.context}
        session_id = message.session_id
        agent = self.swarm.agents.get(action.agent_name)
        ordered_agents = self.swarm.ordered_agents
        idx = next((i for i, x in enumerate(ordered_agents) if x == agent), -1)
        if idx == -1:
            yield Message(
                category=Constants.TASK,
                payload=action,
                sender=self.name(),
                session_id=session_id,
                topic=TopicType.ERROR,
                headers=headers
            )
            return

        # The last agent
        if idx == len(self.swarm.ordered_agents) - 1:
            receiver = None
            # agent loop
            if isinstance(agent, LoopableAgent):
                agent.cur_run_times += 1
                if not agent.finished:
                    receiver = agent.goto

            if receiver:
                yield Message(
                    category=Constants.AGENT,
                    payload=Observation(content=action.policy_info),
                    sender=agent.id(),
                    session_id=session_id,
                    receiver=receiver,
                    headers=message.headers
                )
            else:
                logger.debug(f"_sequence_stop_check execute loop {self.swarm.cur_step}. "
                             f"message: {message}. session_id: {session_id}.")
                yield Message(
                    category=Constants.TASK,
                    payload=action.policy_info,
                    sender=agent.id(),
                    session_id=session_id,
                    topic=TopicType.FINISHED,
                    headers=headers
                )
            return

            # loop agent type
        if isinstance(agent, LoopableAgent):
            agent.cur_run_times += 1
            if agent.finished:
                receiver = self.swarm.ordered_agents[idx + 1].id()
            else:
                receiver = agent.goto
        else:
            # means the loop finished
            receiver = self.swarm.ordered_agents[idx + 1].id()
        yield Message(
            category=Constants.AGENT,
            payload=Observation(content=action.policy_info),
            sender=agent.id(),
            session_id=session_id,
            receiver=receiver,
            headers=message.headers
        )

    async def _loop_sequence_stop_check(self, action: ActionModel, message: Message) -> AsyncGenerator[Message, None]:
        headers = {"context": message.context}
        session_id = message.session_id
        agent = self.swarm.agents.get(action.agent_name)
        idx = next((i for i, x in enumerate(self.swarm.ordered_agents) if x == agent), -1)
        if idx == -1:
            # unknown agent, means something wrong
            yield Message(
                category=Constants.TASK,
                payload=action,
                sender=self.name(),
                session_id=session_id,
                topic=TopicType.ERROR,
                headers=headers
            )
            return
        if idx == len(self.swarm.ordered_agents) - 1:
            # supported sequence loop
            if self.swarm.cur_step >= self.swarm.max_steps:
                receiver = None
                # agent loop
                if isinstance(agent, LoopableAgent):
                    agent.cur_run_times += 1
                    if not agent.finished:
                        receiver = agent.goto

                if receiver:
                    yield Message(
                        category=Constants.AGENT,
                        payload=Observation(content=action.policy_info),
                        sender=agent.id(),
                        session_id=session_id,
                        receiver=receiver,
                        headers=message.headers
                    )
                else:
                    # means the task finished
                    yield Message(
                        category=Constants.TASK,
                        payload=action.policy_info,
                        sender=agent.id(),
                        session_id=session_id,
                        topic=TopicType.FINISHED,
                        headers=headers
                    )
            else:
                self.swarm.cur_step += 1
                logger.debug(f"_loop_sequence_stop_check execute loop {self.swarm.cur_step}.")
                yield Message(
                    category=Constants.TASK,
                    payload='',
                    sender=agent.id(),
                    session_id=session_id,
                    topic=TopicType.START,
                    headers=headers
                )
            return

        if isinstance(agent, LoopableAgent):
            agent.cur_run_times += 1
            if agent.finished:
                receiver = self.swarm.ordered_agents[idx + 1].id()
            else:
                receiver = agent.goto
        else:
            # means the loop finished
            receiver = self.swarm.ordered_agents[idx + 1].id()
        yield Message(
            category=Constants.AGENT,
            payload=Observation(content=action.policy_info),
            sender=agent.name(),
            session_id=session_id,
            receiver=receiver,
            headers=message.headers
        )

    async def _social_stop_check(self, action: ActionModel, message: Message) -> AsyncGenerator[Message, None]:
        headers = {"context": message.context}
        agent = self.swarm.agents.get(action.agent_name)
        caller = message.caller
        session_id = message.session_id
        if endless_detect(self.agent_calls,
                          endless_threshold=self.endless_threshold,
                          root_agent_name=self.swarm.communicate_agent.id()):
            yield Message(
                category=Constants.TASK,
                payload=action.policy_info,
                sender=agent.id(),
                session_id=session_id,
                topic=TopicType.FINISHED,
                headers=headers
            )
            return

        if not caller or caller == self.swarm.communicate_agent.id():
            if self.swarm.cur_step >= self.swarm.max_steps or self.swarm.finished:
                yield Message(
                    category=Constants.TASK,
                    payload=action.policy_info,
                    sender=agent.id(),
                    session_id=session_id,
                    topic=TopicType.FINISHED,
                    headers=headers
                )
            else:
                self.swarm.cur_step += 1
                logger.info(f"_social_stop_check execute loop {self.swarm.cur_step}.")
                yield Message(
                    category=Constants.AGENT,
                    payload=Observation(content=action.policy_info),
                    sender=agent.id(),
                    session_id=session_id,
                    receiver=self.swarm.communicate_agent.id(),
                    headers=message.headers
                )
        else:
            idx = 0
            for idx, name in enumerate(self.agent_calls[::-1]):
                if name == agent.id():
                    break
            idx = len(self.agent_calls) - idx - 1
            if idx:
                caller = self.agent_calls[idx - 1]

            yield Message(
                category=Constants.AGENT,
                payload=Observation(content=action.policy_info),
                sender=agent.id(),
                session_id=session_id,
                receiver=caller,
                headers=message.headers
            )


class DefaultTeamHandler(AgentHandler):
    async def handle(self, message: Message) -> AsyncGenerator[Message, None]:
        if message.category != Constants.MULTI_AGENT_TEAM:
            return

        session_id = message.session_id
        headers = message.headers
        content = message.payload
        # data is List[ActionModel]
        for action in content:
            if not isinstance(action, ActionModel):
                # error message, p2p
                yield Message(
                    category=Constants.OUTPUT,
                    payload=StepOutput.build_failed_output(name=f"{message.caller or self.name()}",
                                                           step_num=0,
                                                           data="action not a ActionModel.",
                                                           task_id=self.task_id),
                    sender=self.name(),
                    session_id=session_id,
                    headers=headers
                )
                msg = Message(
                    category=Constants.TASK,
                    payload=TaskItem(msg="action not a ActionModel.", data=content, stop=True),
                    sender=self.name(),
                    session_id=session_id,
                    topic=TopicType.ERROR,
                    headers=headers
                )
                logger.info(f"agent handler send task message: {msg}")
                yield msg
                return

<<<<<<< HEAD
        plan = parse_plan(content[0].policy_info)
=======
        plan = parse_plan(content[0])
>>>>>>> 37aef100
        steps = plan.steps
        dag = plan.dag
        if not steps or not dag:
            raise AworldException("no steps")

        contexts = []
        res = ''
        for node in dag:
            if isinstance(node, list):
                tasks = []
                for n in node:
                    step_info: StepInfo = steps.get(n)
                    agent = self.swarm.agents.get(step_info.id)
                    new_context = message.context.deep_copy()
                    contexts.append(new_context)
                    tasks.append(exec_agent(step_info.input, agent, new_context, sub_task=True))

                res = await asyncio.gather(*tasks)
            else:
                step_info: StepInfo = steps.get(node)
                agent = self.swarm.agents.get(step_info.id)
                new_context = message.context.deep_copy()
                contexts.append(new_context)
                res = await exec_agent(step_info.input, agent, new_context, sub_task=True)

        merge_context = message.context
        for new_context in contexts:
            merge_context.merge_context(new_context)
        yield AgentMessage(session_id=session_id,
                           payload=res,
                           sender=self.name(),
                           receiver=self.swarm.communicate_agent.id(),
                           headers={'context': merge_context})<|MERGE_RESOLUTION|>--- conflicted
+++ resolved
@@ -510,16 +510,13 @@
                 yield msg
                 return
 
-<<<<<<< HEAD
         plan = parse_plan(content[0].policy_info)
-=======
-        plan = parse_plan(content[0])
->>>>>>> 37aef100
         steps = plan.steps
         dag = plan.dag
         if not steps or not dag:
             raise AworldException("no steps")
 
+        merge_context = message.context
         contexts = []
         res = ''
         for node in dag:
@@ -528,21 +525,23 @@
                 for n in node:
                     step_info: StepInfo = steps.get(n)
                     agent = self.swarm.agents.get(step_info.id)
-                    new_context = message.context.deep_copy()
+                    new_context = merge_context.deep_copy()
                     contexts.append(new_context)
                     tasks.append(exec_agent(step_info.input, agent, new_context, sub_task=True))
-
+                    
                 res = await asyncio.gather(*tasks)
+                for t in tasks:
+                    merge_context.merge_context(t.context)
+                    merge_context.save_action_trajectory(step_info.id, agent, t.context, sub_task=True)
             else:
                 step_info: StepInfo = steps.get(node)
                 agent = self.swarm.agents.get(step_info.id)
-                new_context = message.context.deep_copy()
+                new_context = merge_context.deep_copy()
                 contexts.append(new_context)
                 res = await exec_agent(step_info.input, agent, new_context, sub_task=True)
-
-        merge_context = message.context
-        for new_context in contexts:
-            merge_context.merge_context(new_context)
+                merge_context.merge_context(new_context)
+                merge_context.save_action_trajectory(step_info.id, agent, new_context, sub_task=True)
+        
         yield AgentMessage(session_id=session_id,
                            payload=res,
                            sender=self.name(),
