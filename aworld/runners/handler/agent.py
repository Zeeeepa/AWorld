--- conflicted
+++ resolved
@@ -93,7 +93,6 @@
         for action in data:
             if not isinstance(action, ActionModel):
                 # error message, p2p
-<<<<<<< HEAD
                 yield Message(
                     category=Constants.OUTPUT,
                     payload=StepOutput.build_failed_output(name=f"Step-Agent {message.caller}",
@@ -102,10 +101,7 @@
                     sender=self.name(),
                     session_id=Context.instance().session_id
                 )
-                yield Message(
-=======
                 msg = Message(
->>>>>>> 8245a90f
                     category=Constants.TASK,
                     payload=TaskItem(msg="action not a ActionModel.", data=data, stop=True),
                     sender=self.name(),
@@ -132,7 +128,8 @@
                 session_id=Context.instance().session_id,
                 receiver=DefaultToolHandler.name(),
             )
-<<<<<<< HEAD
+            logger.info(f"agent handler send tool message: {msg}")
+            yield msg
         else:
             yield Message(
                 category=Constants.OUTPUT,
@@ -141,10 +138,6 @@
                 sender=self.name(),
                 session_id=Context.instance().session_id
             )
-=======
-            logger.info(f"agent handler send tool message: {msg}")
-            yield msg
->>>>>>> 8245a90f
 
         for agent in agents:
             async for event in self._agent(agent, message):
