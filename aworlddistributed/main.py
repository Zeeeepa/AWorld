import logging
import os
import time
from contextlib import asynccontextmanager
from logging.handlers import TimedRotatingFileHandler
import uvicorn

<<<<<<< HEAD
import aworld.trace as trace  # noqa
from aworld.metrics import MetricContext
from aworld.utils.common import get_local_ip
=======
>>>>>>> bc911e19
from fastapi import FastAPI, Request
from fastapi.middleware.cors import CORSMiddleware

from aworld.cmd.web.routers import workspaces
from aworldspace.routes import tasks
from aworldspace.utils.job import generate_openai_chat_completion
from aworldspace.utils.loader import load_modules_from_directory, PIPELINE_MODULES, PIPELINES
from base import OpenAIChatCompletionForm
from config import AGENTS_DIR, LOG_LEVELS, ROOT_LOG

if not os.path.exists(AGENTS_DIR):
    os.makedirs(AGENTS_DIR)

# Add GLOBAL_LOG_LEVEL for Pipeplines
log_level = os.getenv("GLOBAL_LOG_LEVEL", "INFO").upper()
logging.basicConfig(level=LOG_LEVELS[log_level])
def setup_logging():
    logger = logging.getLogger()
    logger.setLevel(logging.INFO)
    log_dir = ROOT_LOG
    if not os.path.exists(log_dir):
        os.makedirs(log_dir)
    log_path = os.path.join(log_dir, "aworldserver.log")
    file_handler = TimedRotatingFileHandler(log_path, when='H', interval=1, backupCount=24)
    file_handler.setLevel(logging.INFO)

    formatter = logging.Formatter(
        "%(asctime)s - %(name)s - %(levelname)s - %(message)s"
    )
    file_handler.setFormatter(formatter)

    error_log_path = os.path.join(log_dir, "aworldserver_error.log")
    error_file_handler = TimedRotatingFileHandler(error_log_path, when='D', interval=1, backupCount=24)
    error_file_handler.setLevel(logging.WARNING)
    error_file_handler.setFormatter(formatter)

    logger.addHandler(file_handler)
    logger.addHandler(error_file_handler)
setup_logging()


async def on_startup():
    await load_modules_from_directory(AGENTS_DIR)
    await tasks.task_manager.start_task_executor()

    for module in PIPELINE_MODULES.values():
        if hasattr(module, "on_startup"):
            await module.on_startup()


async def on_shutdown():
    for module in PIPELINE_MODULES.values():
        if hasattr(module, "on_shutdown"):
            await module.on_shutdown()


async def reload():
    await on_shutdown()
    # Clear existing pipelines
    PIPELINES.clear()
    PIPELINE_MODULES.clear()
    # Load pipelines afresh
    await on_startup()


@asynccontextmanager
async def lifespan(app: FastAPI):
    await on_startup()
    yield
    await on_shutdown()


app = FastAPI(docs_url="/docs", redoc_url=None, lifespan=lifespan)

MetricContext.configure(provider="otlp",backend="antmonitor")
origins = ["*"]


app.add_middleware(
    CORSMiddleware,
    allow_origins=origins,
    allow_credentials=True,
    allow_methods=["*"],
    allow_headers=["*"],
)
app.include_router(tasks.router, prefix="/api/v1/tasks", tags=["tasks"])
app.include_router(workspaces.router, prefix="/api/v1/workspaces", tags=["workspace"])


@app.middleware("http")
async def check_url(request: Request, call_next):
    start_time = int(time.time())
    response = await call_next(request)
    process_time = int(time.time()) - start_time
    response.headers["X-Process-Time"] = str(process_time)

    return response

@app.get("/v1")
@app.get("/")
async def get_status():
    return {"status": True}


@app.post("/v1/chat/completions")
@app.post("/chat/completions")
async def chat_completion(form_data: OpenAIChatCompletionForm, request: Request
                          ):
    # Extract headers into a dict
    headers = request.headers
    if headers.get("x-aworld-session-id"):
        metadata = {
            "user_id": headers.get("x-aworld-user-id"),
            "chat_id": headers.get("x-aworld-session-id"),
            "message_id": headers.get("x-aworld-message-id")
        }

        # Add metadata to form_data
        form_data.metadata = metadata

    return await generate_openai_chat_completion(form_data)

@app.get("/health")
async def healthcheck():
    return {
        "status": True
    }


if __name__ == "__main__":
    uvicorn.run(
        "aworlddistributed.main:app",
        host="0.0.0.0",
        port=8088,
        reload=True,
    )<|MERGE_RESOLUTION|>--- conflicted
+++ resolved
@@ -5,12 +5,9 @@
 from logging.handlers import TimedRotatingFileHandler
 import uvicorn
 
-<<<<<<< HEAD
 import aworld.trace as trace  # noqa
 from aworld.metrics import MetricContext
 from aworld.utils.common import get_local_ip
-=======
->>>>>>> bc911e19
 from fastapi import FastAPI, Request
 from fastapi.middleware.cors import CORSMiddleware
 
