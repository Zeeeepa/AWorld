import logging
import os
from pathlib import Path
from typing import Dict, Any, List, Optional

from openpyxl.styles.builtins import output
from pydantic_core.core_schema import arguments_schema

from aworld.config.conf import AgentConfig, TaskConfig
from aworld.core.task import Task
from aworld.output import Outputs, Output, StreamingOutputs
from aworld.core.agent.base import Agent
from aworld.core.common import Observation, ActionModel
from pydantic import BaseModel, Field
import traceback
import base64

<<<<<<< HEAD
import aworld.trace as trace
from aworld.config.conf import AgentConfig, ConfigDict
from aworld.config.conf import TaskConfig
from aworld.agents.llm_agent import Agent
=======
from typing import Generic, TypeVar, Dict, Any, List, Tuple, Union, Callable
from aworld.config.conf import AgentConfig, load_config, ConfigDict
from aworld.core.agent.agent_desc import get_agent_desc
>>>>>>> 1ee51118
from aworld.core.common import Observation, ActionModel
from aworld.core.context.base import Context
from aworld.core.envs.tool_desc import get_tool_desc
from aworld.core.factory import Factory
from aworld.logs.util import logger
from aworld.mcp.utils import mcp_tool_desc_transform
from aworld.core.memory import MemoryItem
from aworld.memory.main import Memory
from aworld.models.llm import get_llm_model, call_llm_model, acall_llm_model
from aworld.models.model_response import ModelResponse, ToolCall, Function
from aworld.models.utils import tool_desc_transform, agent_desc_transform
from aworld.output import Outputs
from aworld.output.base import StepOutput, MessageOutput
from aworld.utils.common import convert_to_snake, sync_exec
from aworld.logs.util import logger, trace_logger
import aworld.trace as trace

from aworldspace.base_agent import AworldBaseAgent
from datasets import load_dataset

from aworldspace.utils.utils import question_scorer
import re
import json
import aworld.trace as trace
import asyncio

BROWSER_SYSTEM_PROMPT = """You are a GUI agent. You are given a task and your action history, with screenshots. You need to perform the next action to complete the task.
## Output Format
```
Thought: ...
Action: ...
```
## Action Space
navigate(website='xxx') #Open the target website, usually the first action to open browser.
click(start_box='[x1, y1, x2, y2]')
left_double(start_box='[x1, y1, x2, y2]')
right_single(start_box='[x1, y1, x2, y2]')
drag(start_box='[x1, y1, x2, y2]', end_box='[x3, y3, x4, y4]')
hotkey(key='')
type(content='') #If you want to submit your input, use "\n" at the end of `content`.
scroll(direction='down or up or right or left')
wait() #Sleep for 5s and take a screenshot to check for any changes.
finished(content='xxx') # Use escape characters \\', \\", and \\n in content part to ensure we can parse the content in normal python string format.
## Note
- only one action per step.
- Use Chinese in `Thought` part.
- Write a small plan and finally summarize your next action (with its target element) in one sentence in `Thought` part.
## User Instruction
"""

import json
import re

MAX_IMAGE = 50


def parse_action_output(output_text):
    # 提取Thought部分
    logger.info(f"{output_text=}")
    thought_match = re.search(r'Thought:(.*?)\nAction:', output_text, re.DOTALL)
    thought = thought_match.group(1).strip() if thought_match else ""

    # 提取Action部分
    action_match = re.search(r'Action:(.*?)(?:\n|$)', output_text, re.DOTALL)
    action_text = action_match.group(1).strip() if action_match else ""

    # 初始化结果字典
    result = {
        "thought": thought,
        "action": "",
        "key": None,
        "content": None,
        "start_box": None,
        "end_box": None,
        "direction": None,
        "website": None,
    }

    if not action_text:
        return json.dumps(result, ensure_ascii=False)

    # tmp 兼容ui-tars1.5-7b
    action_text = action_text.replace("'(","'[").replace(")'","]'")

    # 解析action类型
    action_parts = action_text.split('(')
    action_type = action_parts[0]
    result["action"] = action_type

    # 解析参数
    if len(action_parts) > 1:
        params_text = action_parts[1].rstrip(')')
        params = {}

        # gpt-4o兼容
        if 'start_box' in params_text:
            params_text = params_text.replace(", ", " ").replace(",", " ")
        if 'end_box' in params_text:
            params_text = params_text.replace(" end_box", ", end_box")

        # 处理键值对参数
        for param in params_text.split(','):
            param = param.strip()

            if '=' in param:
                key, value = param.split('=', 1)
                key = key.strip()
                value = value.strip().strip('\'"')

                # 处理bbox格式
                if 'box' in key:
                    print(value)
                    # 提取坐标数字
                    numbers = re.findall(r'\d+', value)
                    print(numbers)
                    if numbers:
                        coords = [int(num) for num in numbers]
                        if len(coords) == 4:
                            if key == 'start_box':
                                result["start_box"] = coords
                            elif key == 'end_box':
                                result["end_box"] = coords
                        if len(coords) == 2:
                            if key == 'start_box':
                                result["start_box"] = [coords[0], coords[1], coords[0], coords[1]]
                            elif key == 'end_box':
                                result["end_box"] = [coords[0], coords[1], coords[0], coords[1]]
                elif key == 'key':
                    result["key"] = value.replace("pagedown", "PageDown").replace("pageup", "PageUp").replace("enter","Enter")
                elif key == 'content':
                    # 处理转义字符
                    value = value.replace('\\n', '\n').replace('\\"', '"').replace("\\'", "'")
                    result["content"] = value
                elif key == 'website':
                    result["website"] = value
                elif key == 'direction':
                    result["direction"] = value

    return result, thought, action_text


def parse_tool_call(line):
    # 提取 Action和param
    result, thought, action_text = parse_action_output(line)
    action = result['action']

    # 映射到实际函数名和参数
    if action == 'navigate':
        func_name = 'mcp__ms-playwright__browser_navigate'
        content = {'url': result['website']}

    elif action == 'click':
        func_name = 'mcp__ms-playwright__browser_screen_click'

        x = int((result["start_box"][0] + result["start_box"][2]) / 2)
        y = int((result["start_box"][1] + result["start_box"][3]) / 2)
        content = {'element': '', 'x': x, 'y': y}

    elif action == 'right_single':
        func_name = 'mcp__ms-playwright__browser_screen_click'

        x = int((result["start_box"][0] + result["start_box"][2]) / 2)
        y = int((result["start_box"][1] + result["start_box"][3]) / 2)
        content = {'element': 'right click target', 'x': x, 'y': y, 'button': 'right'}

    elif action == 'drag':
        func_name = 'mcp__ms-playwright__browser_screen_drag'

        x1 = int((result["start_box"][0] + result["start_box"][2]) / 2)
        y1 = int((result["start_box"][1] + result["start_box"][3]) / 2)
        x2 = int((result["end_box"][0] + result["end_box"][2]) / 2)
        y2 = int((result["end_box"][1] + result["end_box"][3]) / 2)

        content = {
            'element': f'drag from [{x1},{y1}] to [{x2},{y2}]',
            'startX': x1,
            'startY': y1,
            'endX': x2,
            'endY': y2
        }
    elif action == 'hotkey':
        func_name = 'mcp__ms-playwright__browser_press_key'
        content = {'key': result["key"]}
    elif action == 'type':
        func_name = 'mcp__ms-playwright__browser_screen_type'
        content = {'text': result['content']}
    elif action == 'scroll':
        # 暂时使用presskey代替scroll
        func_name = 'mcp__ms-playwright__browser_press_key'
        direction = result['direction']
        key_map = {
            'up': 'PageUp',
            'down': 'PageDown',
            'left': 'ArrowLeft',
            'right': 'ArrowRight'
        }
        key = key_map.get(direction, 'ArrowDown')
        content = {'key': key}
    elif action == 'wait':
        func_name = 'mcp__ms-playwright__browser_wait_for'
        content = {'time': 5}
    elif action == 'finished':
        func_name = "finished"
        content = result['content']
    else:
        return ""

    return Function(name=func_name, arguments=json.dumps(content)), thought, action_text, result

# eval code start


def identify_key_points(task):
    system_msg = """You are an expert tasked with analyzing a given task to identify the key points explicitly stated in the task description.

**Objective**: Carefully analyze the task description and extract the critical elements explicitly mentioned in the task for achieving its goal.

**Instructions**:
1. Read the task description carefully.
2. Identify and extract **key points** directly stated in the task description.
   - A **key point** is a critical element, condition, or step explicitly mentioned in the task description.
   - Do not infer or add any unstated elements.
   - Words such as "best," "highest," "cheapest," "latest," "most recent," "lowest," "closest," "highest-rated," "largest," and "newest" must go through the sort function(e.g., the key point should be "Filter by highest").

**Respond with**:
- **Key Points**: A numbered list of the explicit key points for completing this task, one per line, without explanations or additional details."""
    prompt = """Task: {task}"""
    text = prompt.format(task=task)
    messages = [
        {"role": "system", "content": system_msg},
        {
            "role": "user",
            "content": [
                {"type": "text", "text": text}
            ],
        }
    ]
    return messages


def judge_image(task, image_path, key_points):
    system_msg = """You are an expert evaluator tasked with determining whether an image contains information about the necessary steps to complete a task.

**Objective**: Analyze the provided image and decide if it shows essential steps or evidence required for completing the task. Use your reasoning to explain your decision before assigning a score.

**Instructions**:
1. Provide a detailed description of the image, including its contents, visible elements, text (if any), and any notable features.

2. Carefully examine the image and evaluate whether it contains necessary steps or evidence crucial to task completion:  
- Identify key points that could be relevant to task completion, such as actions, progress indicators, tool usage, applied filters, or step-by-step instructions.  
- Does the image show actions, progress indicators, or critical information directly related to completing the task?  
- Is this information indispensable for understanding or ensuring task success?
- If the image contains partial but relevant information, consider its usefulness rather than dismissing it outright.

3. Provide your response in the following format:  
- **Reasoning**: Explain your thought process and observations. Mention specific elements in the image that indicate necessary steps, evidence, or lack thereof.  
- **Score**: Assign a score based on the reasoning, using the following scale:  
    - **1**: The image does not contain any necessary steps or relevant information.  
    - **2**: The image contains minimal or ambiguous information, unlikely to be essential.  
    - **3**: The image includes some relevant steps or hints but lacks clarity or completeness.  
    - **4**: The image contains important steps or evidence that are highly relevant but not fully comprehensive.  
    - **5**: The image clearly displays necessary steps or evidence crucial for completing the task.

Respond with:  
1. **Reasoning**: [Your explanation]  
2. **Score**: [1-5]"""

    # jpg_base64_str = encode_image(Image.open(image_path))

    prompt = """**Task**: {task}

**Key Points for Task Completion**: {key_points}

The snapshot of the web page is shown in the image."""
    text = prompt.format(task=task, key_points=key_points)

    messages = [
        {"role": "system", "content": system_msg},
        {
            "role": "user",
            "content": [
                {"type": "text", "text": text},
                {
                    "type": "image_url",
                    "image_url": {"url": image_path, "detail": "high"},
                },
            ],
        }
    ]

    return messages


def WebJudge_Online_Mind2Web_eval(task, last_actions, images_path, image_responses, key_points, score_threshold):
    system_msg = """You are an expert in evaluating the performance of a web navigation agent. The agent is designed to help a human user navigate a website to complete a task. Given the user's task, the agent's action history, key points for task completion, some potentially important web pages in the agent's trajectory and their reasons, your goal is to determine whether the agent has completed the task and achieved all requirements.

Your response must strictly follow the following evaluation criteria!
*Important Evaluation Criteria*:
1: The filtered results must be displayed correctly. If filters were not properly applied (i.e., missing selection, missing confirmation, or no visible effect in results), the task is not considered successful.
2: You must carefully check whether these snapshots and action history meet these key points. Ensure that specific filter conditions, such as "best," "highest," "cheapest," "latest," "most recent," "lowest," "closest," "highest-rated," "largest," and "newest" are correctly applied using the filter function(e.g., sort function).
3: Certain key points or requirements should be applied by the filter. Otherwise, a search with all requirements as input will be deemed a failure since it cannot guarantee that all results meet the requirements!
4: If the task requires filtering by a specific range of money, years, or the number of beds and bathrooms, the applied filter must exactly match the given requirement. Any deviation results in failure. To ensure the task is successful, the applied filter must precisely match the specified range without being too broad or too narrow.
Examples of Failure Cases:
- If the requirement is less than $50, but the applied filter is less than $25, it is a failure.
- If the requirement is $1500-$2500, but the applied filter is $2000-$2500, it is a failure.
- If the requirement is $25-$200, but the applied filter is $0-$200, it is a failure.
- If the required years are 2004-2012, but the filter applied is 2001-2012, it is a failure.
- If the required years are before 2015, but the applied filter is 2000-2014, it is a failure.
- If the task requires exactly 2 beds, but the filter applied is 2+ beds, it is a failure.
5: Some tasks require a submission action or a display of results to be considered successful.
6: If the retrieved information is invalid or empty(e.g., No match was found), but the agent has correctly performed the required action, it should still be considered successful.
7: If the current page already displays all available items, then applying a filter is not necessary. As long as the agent selects items that meet the requirements (e.g., the cheapest or lowest price), the task is still considered successful.

*IMPORTANT*
Format your response into two lines as shown below:

Thoughts: <your thoughts and reasoning process based on double-checking each key points and the evaluation criteria>
Status: "success" or "failure"
"""
    prompt = """User Task: {task}

Key Points: {key_points}

Action History:
{last_actions}

The potentially important snapshots of the webpage in the agent's trajectory and their reasons:
{thoughts}"""

    whole_content_img = []
    whole_thoughts = []
    record = []
    pattern = r"[1-5]"
    for response, image_path in zip(image_responses, images_path):
        try:
            score_text = response.split("Score")[1]
            thought = response.split("**Reasoning**:")[-1].strip().lstrip("\n").split("\n\n")[0].replace('\n', ' ')
            score = re.findall(pattern, score_text)[0]
            record.append({"Response": response, "Score": int(score)})
        except Exception as e:
            print(f"Error processing response: {e}")
            score = 0
            record.append({"Response": response, "Score": 0})

        if int(score) >= score_threshold:
            # jpg_base64_str = encode_image(Image.open(image_path))
            whole_content_img.append(
                {
                    'type': 'image_url',
                    "image_url": {"url": image_path, "detail": "high"},
                }
            )
            if thought != "":
                whole_thoughts.append(thought)

    whole_content_img = whole_content_img[:MAX_IMAGE]
    whole_thoughts = whole_thoughts[:MAX_IMAGE]
    if len(whole_content_img) == 0:
        prompt = """User Task: {task}

Key Points: {key_points}

Action History:
{last_actions}"""
    text = prompt.format(task=task,
                         last_actions="\n".join(f"{i + 1}. {action}" for i, action in enumerate(last_actions)),
                         key_points=key_points,
                         thoughts="\n".join(f"{i + 1}. {thought}" for i, thought in enumerate(whole_thoughts)))

    messages = [
        {"role": "system", "content": system_msg},
        {
            "role": "user",
            "content": [
                           {"type": "text", "text": text}]
                       + whole_content_img
        }
    ]
    return messages, text, system_msg, record


# eval code end

class PlayWrightAgent(Agent):

    def __init__(self, conf: Union[Dict[str, Any], ConfigDict, AgentConfig], **kwargs):
        self.screen_capture = True
        self.step_images = []
        self.step_thoughts = []
        self.step_actions = []
        self.step_results = []
        self.success = False
        super().__init__(conf, **kwargs)

    async def async_policy(self, observation: Observation, info: Dict[str, Any] = {}, **kwargs) -> Union[
        List[ActionModel], None]:
        """The strategy of an agent can be to decide which tools to use in the environment, or to delegate tasks to other agents.

        Args:
            observation: The state observed from tools in the environment.
            info: Extended information is used to assist the agent to decide a policy.

        Returns:
            ActionModel sequence from agent policy
        """
        outputs = None
        if kwargs.get("outputs") and isinstance(kwargs.get("outputs"), Outputs):
            outputs = kwargs.get("outputs")

        # Get current step information for trace recording
        step = kwargs.get("step", 0)
        exp_id = kwargs.get("exp_id", None)
        source_span = trace.get_current_span()

        if hasattr(observation, 'context') and observation.context:
            self.task_histories = observation.context

        self._finished = False
        await self.async_desc_transform()

        self.tools = None
        if "data:image/jpeg;base64," in observation.content:
            logger.info("transfer base64 content to image")
            observation.image = observation.content
            observation.content = "observation:"
            self.step_images.append(observation.image)

        images = observation.images if self.conf.use_vision else None
        if self.conf.use_vision and not images and observation.image:
            images = [observation.image]

        messages = self.messages_transform(content=observation.content,
                                           image_urls=images,
                                           sys_prompt=self.system_prompt,
                                           agent_prompt=self.agent_prompt)

        self._log_messages(messages)
        if isinstance(messages[-1]['content'], list):
            messages[-1]['role'] = 'user'  # 有image的话必须使用user请求，而且不写入历史对话
            # self.memory.add(MemoryItem(
            #     content=messages[-1]['content'],
            #     metadata={
            #         "role": messages[-1]['role'],
            #         "agent_name": self.name(),
            #     }
            # ))
        else:
            self.memory.add(MemoryItem(
                content=messages[-1]['content'],
                metadata={
                    "role": messages[-1]['role'],
                    "agent_name": self.name(),
                }
            ))



        llm_response = None
        span_name = f"llm_call_{exp_id}"
        with trace.span(span_name) as llm_span:
            llm_span.set_attributes({
                "exp_id": exp_id,
                "step": step,
                "messages": json.dumps([str(m) for m in messages], ensure_ascii=False)
            })
            if source_span:
                source_span.set_attribute("messages", json.dumps([str(m) for m in messages], ensure_ascii=False))

            try:
                llm_response = await acall_llm_model(
                    self.llm,
                    messages=messages,
                    model=self.model_name,
                    # temperature=self.conf.llm_config.llm_temperature,
                    temperature=0.0,
                    tools=self.tools if self.use_tools_in_prompt and self.tools else None,
                    stream=kwargs.get("stream", False)
                )

                # Record LLM response
                llm_span.set_attributes({
                    "llm_response": json.dumps(llm_response.to_dict(), ensure_ascii=False),
                    "tool_calls": json.dumps([tool_call.model_dump() for tool_call in
                                              llm_response.tool_calls] if llm_response.tool_calls else [],
                                             ensure_ascii=False),
                    "error": llm_response.error if llm_response.error else ""
                })

            except Exception as e:
                logger.warn(traceback.format_exc())
                llm_span.set_attribute("error", str(e))
                raise e
            finally:
                if llm_response:
                    use_tools = self.use_tool_list(llm_response)
                    is_use_tool_prompt = len(use_tools) > 0
                    if llm_response.error:
                        logger.info(f"llm result error: {llm_response.error}")
                    else:
                        self.memory.add(MemoryItem(
                            content=llm_response.content,
                            metadata={
                                "role": "assistant",
                                "agent_name": self.name(),
                                "tool_calls": llm_response.tool_calls if self.use_tools_in_prompt else use_tools,
                                "is_use_tool_prompt": is_use_tool_prompt if self.use_tools_in_prompt else False
                            }
                        ))

                        function, origin_thought, origin_action, origin_result = parse_tool_call(
                            llm_response.message['content'])
                        self.step_thoughts.append(origin_thought)
                        self.step_actions.append(origin_action)
                        self.step_results.append(origin_result)

                        if function.name == "finished":
                            self._finished = True
                            llm_response.content = "<answer>" + llm_response.content + "</answer>"
                            llm_response.tool_calls = None
                        else:
                            llm_response.content = None

                            tool_call = ToolCall(
                                id="tooluse_mock",
                                type="function",
                                function=function,
                            )
                            screen_capture = ToolCall(
                                id="screen_capture",
                                type="function",
                                function=Function(
                                    name="mcp__ms-playwright__browser_screen_capture",
                                    arguments="{}"
                                )
                            )
                            llm_response.tool_calls = [tool_call, screen_capture]
                else:
                    logger.error(f"{self.name()} failed to get LLM response")
                    raise RuntimeError(f"{self.name()} failed to get LLM response")

        if outputs and isinstance(outputs, Outputs):
            await outputs.add_output(MessageOutput(source=llm_response, json_parse=False))

        agent_result = sync_exec(self.resp_parse_func, llm_response)
        if not agent_result.is_call_tool:
            self._finished = True

        logger.info(self.step_thoughts)
        logger.info(self.step_actions)

        # now is eval code:
        logger.info(f"step:{step}")

        if self.finished or step >= 20:  # 暂时写死，这里应该是max_step
            task = self.task.split("Please first navigate to the target")[0]
            key_points_messages = identify_key_points(task)

            # eval_model_name = "shangshu.gpt-4o"
            eval_model_name = self.model_name
            tmp_llm_response = await acall_llm_model(
                self.llm,
                messages=key_points_messages,
                model=eval_model_name,
                temperature=0
            )

            key_points = tmp_llm_response.content
            key_points = key_points.replace("\n\n", "\n")

            try:
                key_points = key_points.split("**Key Points**:")[1]
                key_points = "\n".join(line.lstrip() for line in key_points.splitlines())
            except:
                key_points = key_points.split("Key Points:")[-1]
                key_points = "\n".join(line.lstrip() for line in key_points.splitlines())

            logger.info(f"key_points: {key_points}")

            tasks_messages = [judge_image(task, image_path, key_points) for image_path in self.step_images]

            #  这里暂时使用串行执行的写法
            image_responses = []
            for task_messages in tasks_messages:
                logger.info(task_messages)
                image_response = await acall_llm_model(
                    self.llm,  # 假设这是你传给函数的第一个参数
                    messages=task_messages,  # 每个请求的消息内容
                    model=eval_model_name,  # 模型名称
                    temperature=0  # 温度参数
                )
                image_responses.append(image_response)

            image_responses = [i.content for i in image_responses]

            logger.info(f"image_responses: {image_responses}")

            eval_messages, text, system_msg, record = WebJudge_Online_Mind2Web_eval(
                self.task, self.step_actions, self.step_images, image_responses, key_points, 3)
            response = await acall_llm_model(
                self.llm,
                messages=eval_messages,
                model=eval_model_name,
                temperature=0
            )
            eval_response = response.content

            logger.info(f"eval_response: {eval_response}")

            if "success" in eval_response.lower().split('status:')[1]:
                self.success = True

            # now is saving code:

            result_dict = {
                'task': task,
                'images': self.step_images,
                'actions': self.step_actions,
                'thoughts': self.step_thoughts,
                'results': self.step_results,
                'success': self.success,
                'final_answer': llm_response.content,
                'eval_response': eval_response,
                'is_done': self.finished,
                'done_step': step,
            }
            result_dict = json.dumps(result_dict, ensure_ascii=False)

            agent_result.actions[0].policy_info = result_dict
            agent_result.actions[0].tool_name = None
            agent_result.actions[0].action_name = None
            agent_result.actions[0].agent_name = self.name()
            # saving is over...

        return agent_result.actions


class Pipeline(AworldBaseAgent):
    class Valves(BaseModel):
        llm_provider: Optional[str] = Field(default=None, description="llm_model_name")
        llm_model_name: Optional[str] = Field(default=None, description="llm_model_name")
        llm_base_url: Optional[str] = Field(default=None, description="llm_base_urly")
        llm_api_key: Optional[str] = Field(default=None, description="llm api key")
        system_prompt: str = Field(default=BROWSER_SYSTEM_PROMPT, description="system_prompt")
        history_messages: int = Field(default=100, description="rounds of history messages")

    def __init__(self):
        self.valves = self.Valves()
        self.agent_config = AgentConfig(
            name=self.agent_name(),
            llm_provider=self.valves.llm_provider if self.valves.llm_provider else os.environ.get("LLM_PROVIDER"),
            llm_model_name=self.valves.llm_model_name if self.valves.llm_model_name else os.environ.get(
                "LLM_MODEL_NAME"),
            llm_api_key=self.valves.llm_api_key if self.valves.llm_api_key else os.environ.get("LLM_API_KEY"),
            llm_base_url=self.valves.llm_base_url if self.valves.llm_base_url else os.environ.get("LLM_BASE_URL"),
            system_prompt=self.valves.system_prompt if self.valves.system_prompt else BROWSER_SYSTEM_PROMPT
        )

        self.m2w_files = os.path.abspath(os.path.join(os.path.curdir, "aworldspace", "datasets", "online-mind2web"))

        logging.info(f"m2w_files path {self.m2w_files}")
        file_path = os.path.join(self.m2w_files, "Online_Mind2Web.json")

        with open(file_path, 'r') as file:
            self.full_dataset = json.load(file)
            logging.info("playwright_agent init success")

    # 重写build_agent
    async def build_agent(self, body: dict):
        agent_config = await self.get_agent_config(body)
        mcp_servers = await self.get_mcp_servers(body)

        agent = PlayWrightAgent(
            conf=agent_config,
            name=agent_config.name,
            system_prompt=agent_config.system_prompt,
            mcp_servers=mcp_servers,
            mcp_config=await self.load_mcp_config(),
            history_messages=await self.get_history_messages(body)
        )
        return agent

    async def get_custom_input(self, user_message: str, model_id: str, messages: List[dict], body: dict) -> Any:
        task = await self.get_m2w_task(int(user_message))
        return task['Task']

    async def get_agent_config(self, body):
        default_llm_provider = self.valves.llm_provider if self.valves.llm_provider else os.environ.get("LLM_PROVIDER")
        llm_model_name = self.valves.llm_model_name if self.valves.llm_model_name else os.environ.get("LLM_MODEL_NAME")
        llm_api_key = self.valves.llm_api_key if self.valves.llm_api_key else os.environ.get("LLM_API_KEY")
        llm_base_url = self.valves.llm_base_url if self.valves.llm_base_url else os.environ.get("LLM_BASE_URL")
        system_prompt = self.valves.system_prompt if self.valves.system_prompt else BROWSER_SYSTEM_PROMPT

        task = await self.get_task_from_body(body)
        logging.info(
            f"task llm config is: {task.llm_provider}, {task.llm_model_name}, {task.llm_api_key}, {task.llm_base_url}")

        return AgentConfig(
            name=self.agent_name(),
            llm_provider=task.llm_provider if task and task.llm_provider else default_llm_provider,
            llm_model_name=task.llm_model_name if task and task.llm_model_name else llm_model_name,
            llm_api_key=task.llm_api_key if task and task.llm_api_key else llm_api_key,
            llm_base_url=task.llm_base_url if task and task.llm_base_url else llm_base_url,
            system_prompt=task.task_system_prompt if task and task.task_system_prompt else system_prompt
        )

    def agent_name(self) -> str:
        return "PlaywrightAgent"

    async def get_mcp_servers(self, body) -> list[str]:
        task = await self.get_task_from_body(body)
        if task.mcp_servers:
            logging.info(f"mcp_servers from task: {task.mcp_servers}")
            return task.mcp_servers

        return [
            "ms-playwright"
        ]

    async def get_m2w_task(self, index) -> dict:
        logging.info(f"Start to process: m2w_task_{index}")
        m2w_task = self.full_dataset[index]
        logging.info(f"Detail: {m2w_task}")
        logging.info(f"Task: {m2w_task['confirmed_task']}")
        logging.info(f"Level: {m2w_task['level']}")
        logging.info(f"Website: {m2w_task['website']}")

        return self.add_file_path(m2w_task)

    async def custom_output_before_task(self, outputs: Outputs, chat_id: str, task: Task) -> None:
        task_config: TaskConfig = task.conf
        m2w_task = await self.get_m2w_task(int(task_config.ext['origin_message']))

        result = f"\n\n`Web TASK#{task_config.ext['origin_message']}`\n\n---\n\n"
        result += f"**Task**: {m2w_task['Task']}\n"
        result += f"**Level**: {m2w_task['level']}\n"
        result += f"**Website**: \n {m2w_task['website']}\n"
        result += f"\n\n-----\n\n"
        await outputs.add_output(Output(data=result))

    async def custom_output_after_task(self, outputs: Outputs, chat_id: str, task: Task):
        """
        check gaia task output
        Args:
            outputs:
            chat_id:
            task:

        Returns:

        """
        task_config: TaskConfig = task.conf
        web_task_id = int(task_config['ext']['origin_message'])
        web_task = await self.get_m2w_task(web_task_id)
        agent_result = ""
        if isinstance(outputs, StreamingOutputs):
            agent_result = await outputs._visited_outputs[-2].get_finished_response()  # read llm result
        # match = re.search(r"<answer>(.*?)</answer>", agent_result)
        result = ""
        # if match:
        #     answer = match.group(1)
        logging.info(f"Agent answer: {agent_result}")

        metadata = await outputs.get_metadata()
        if not metadata:
            await outputs.set_metadata({})
            metadata = await outputs.get_metadata()
        metadata['web_task'] = web_task
        return result

    def add_file_path(self, task: Dict[str, Any]
                      ):
        task["Task"] = "Task: " + task['confirmed_task'] + '\n' + "Please first navigate to the target " + "Website: " + \
                       task['website']
        return task

    async def load_mcp_config(self) -> dict:
        return {
            "mcpServers": {
                "ms-playwright": {
                    "command": "npx",
                    "args": [
                        "@playwright/mcp@0.0.27",
                        "--vision",
                        "--no-sandbox",
                        "--headless",
                        "--isolated"
                    ],
                    "env": {
                        "PLAYWRIGHT_TIMEOUT": "120000",
                        "SESSION_REQUEST_CONNECT_TIMEOUT": "120"
                    }
                }
            }
        }<|MERGE_RESOLUTION|>--- conflicted
+++ resolved
@@ -3,53 +3,27 @@
 from pathlib import Path
 from typing import Dict, Any, List, Optional
 
-from openpyxl.styles.builtins import output
-from pydantic_core.core_schema import arguments_schema
-
 from aworld.config.conf import AgentConfig, TaskConfig
 from aworld.core.task import Task
 from aworld.output import Outputs, Output, StreamingOutputs
-from aworld.core.agent.base import Agent
-from aworld.core.common import Observation, ActionModel
+from aworld.agents.llm_agent import Agent
 from pydantic import BaseModel, Field
 import traceback
-import base64
-
-<<<<<<< HEAD
-import aworld.trace as trace
-from aworld.config.conf import AgentConfig, ConfigDict
-from aworld.config.conf import TaskConfig
-from aworld.agents.llm_agent import Agent
-=======
+
 from typing import Generic, TypeVar, Dict, Any, List, Tuple, Union, Callable
 from aworld.config.conf import AgentConfig, load_config, ConfigDict
-from aworld.core.agent.agent_desc import get_agent_desc
->>>>>>> 1ee51118
 from aworld.core.common import Observation, ActionModel
-from aworld.core.context.base import Context
-from aworld.core.envs.tool_desc import get_tool_desc
-from aworld.core.factory import Factory
-from aworld.logs.util import logger
-from aworld.mcp.utils import mcp_tool_desc_transform
 from aworld.core.memory import MemoryItem
-from aworld.memory.main import Memory
 from aworld.models.llm import get_llm_model, call_llm_model, acall_llm_model
 from aworld.models.model_response import ModelResponse, ToolCall, Function
-from aworld.models.utils import tool_desc_transform, agent_desc_transform
 from aworld.output import Outputs
-from aworld.output.base import StepOutput, MessageOutput
+from aworld.output.base import MessageOutput
 from aworld.utils.common import convert_to_snake, sync_exec
-from aworld.logs.util import logger, trace_logger
+from aworld.logs.util import logger
+
+from aworldspace.base_agent import AworldBaseAgent
+
 import aworld.trace as trace
-
-from aworldspace.base_agent import AworldBaseAgent
-from datasets import load_dataset
-
-from aworldspace.utils.utils import question_scorer
-import re
-import json
-import aworld.trace as trace
-import asyncio
 
 BROWSER_SYSTEM_PROMPT = """You are a GUI agent. You are given a task and your action history, with screenshots. You need to perform the next action to complete the task.
 ## Output Format
