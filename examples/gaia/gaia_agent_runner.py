--- conflicted
+++ resolved
@@ -8,7 +8,6 @@
 import signal
 import sys
 import traceback
-<<<<<<< HEAD
 from dataclasses import dataclass
 from pathlib import Path
 from typing import Any, Callable, Dict, List, Literal, Optional, Set, Union
@@ -16,11 +15,8 @@
 from dotenv import load_dotenv
 from tabulate import tabulate
 
+import uuid
 from aworld.config.conf import AgentConfig, ConfigDict, TaskConfig
-=======
-import uuid
-from aworld.config.conf import AgentConfig, TaskConfig
->>>>>>> 4712428f
 from aworld.core.agent.llm_agent import Agent
 from aworld.core.common import ActionModel, Observation
 from aworld.core.memory import MemoryItem
