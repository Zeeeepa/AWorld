import logging
import os

from aworld.core.context.base import Context
from aworld.memory.models import MemorySystemMessage, MessageMetadata
from aworld.planner.plan import PlannerOutputParser

from aworld.core.agent.swarm import TeamSwarm
from aworld.runner import Runners
from examples.tools.common import Tools

from aworld.agents.llm_agent import Agent
from aworld.config.conf import AgentConfig, ModelConfig

from aworld.cmd import BaseAWorldAgent, ChatCompletionRequest
from aworld.config.conf import AgentConfig, ModelConfig, TaskConfig
from aworld.agents.llm_agent import Agent
from aworld.core.task import Task
from aworld.runner import Runners
from .prompts import *

logger = logging.getLogger(__name__)


<<<<<<< HEAD

# os.environ["LLM_MODEL_NAME"] = "qwen/qwen3-8b"
# os.environ["LLM_BASE_URL"] = "http://localhost:1234/v1"
os.environ["LLM_MODEL_NAME"] = "openrouter.openai/gpt-4o"
os.environ["LLM_BASE_URL"] = "https://agi.alipay.com/api"
os.environ["LLM_API_KEY"] = "sk-5d0c421b87724cdd883cfa8e883998da"
os.environ["LLM_MODEL_NAME"] = "gpt-4o-2024-08-06"
os.environ["LLM_MODEL_NAME"] = "claude-3-7-sonnet-20250219"
os.environ["LLM_BASE_URL"] = "https://matrixllm.alipay.com/v1"
os.environ["LLM_API_KEY"] = "sk-5d0c421b87724cdd883cfa8e883998da"

class BaseDynamicPromptAgent(Agent):
    async def async_policy(self, observation: Observation, info: Dict[str, Any] = {}, message: Message = None,
                       **kwargs) -> List[ActionModel]:
        return await super().async_policy(observation, info, message, **kwargs)
=======
class PlanAgent(Agent):
    # async def async_policy(
    #     self,
    #     observation: Observation,
    #     info: Dict[str, Any] = {},
    #     message: Message = None,
    #     **kwargs,
    # ) -> List[ActionModel]:
    #     return await super().async_policy(observation, info, message, **kwargs)
>>>>>>> c43e3b17

    # multi turn system prompt generation
    async def _add_system_message_to_memory(self, context: Context, content: str):
        session_id = context.get_task().session_id
        task_id = context.get_task().id
        user_id = context.get_task().user_id

        if not self.system_prompt:
            return
        content = await self.custom_system_prompt(context=context, content=content)
        logger.info(f"system prompt content: {content}")

        self.memory.add(
            MemorySystemMessage(
                content=content,
                metadata=MessageMetadata(
                    session_id=session_id,
                    user_id=user_id,
                    task_id=task_id,
                    agent_id=self.id(),
                    agent_name=self.name(),
                ),
            ),
            agent_memory_config=self.memory_config,
        )
        logger.info(
            f"🧠 [MEMORY:short-term] Added system input to agent memory:  Agent#{self.id()}, 💬 {content[:100]}..."
        )

class PlanAgent(BaseDynamicPromptAgent):
    pass

class ReportingAgent(BaseDynamicPromptAgent):
    pass
    

def get_deepresearch_swarm(user_input):

    agent_config = AgentConfig(
        llm_config=ModelConfig(
            llm_provider=os.getenv("LLM_MODEL_PROVIDER_DEEPRESEARCH", "openai"),
            llm_model_name=os.getenv("LLM_MODEL_NAME_DEEPRESEARCH"),
            llm_base_url=os.getenv("LLM_BASE_URL_DEEPRESEARCH"),
            llm_api_key=os.getenv("LLM_API_KEY_DEEPRESEARCH"),
        ),
        use_vision=False,
    )

    agent_id = "test_deepresearch_agent"
    plan_agent = PlanAgent(
        agent_id=agent_id,
        name="planner_agent",
        desc="planner_agent",
        conf=agent_config,
        use_tools_in_prompt=True,
        resp_parse_func=PlannerOutputParser(agent_id).parse,
        system_prompt_template=plan_sys_prompt,
    )

    web_search_agent = Agent(
        name="web_search_agent",
        desc="web_search_agent",
        conf=agent_config,
        system_prompt_template=search_sys_prompt,
        tool_names=[Tools.SEARCH_API.value],
    )

    reporting_agent = Agent(
        name="reporting_agent",
        desc="reporting_agent",
        conf=agent_config,
        system_prompt_template=reporting_sys_prompt,
    )

    return TeamSwarm(plan_agent, web_search_agent, reporting_agent, max_steps=1)


class AWorldAgent(BaseAWorldAgent):
    def __init__(self, *args, **kwargs):
        super().__init__(*args, **kwargs)

    def name(self):
        return "Test Deepresearch Agent"

    def description(self):
        return "Test Deepresearch Agent"

    async def run(self, prompt: str = None, request: ChatCompletionRequest = None):

        if prompt is None and request is not None:
            prompt = request.messages[-1].content

        swarm = get_deepresearch_swarm(prompt)

        task = Task(
            input=prompt,
            swarm=swarm,
            conf=TaskConfig(max_steps=20),
            session_id=request.session_id,
            endless_threshold=50,
        )

        async for output in Runners.streamed_run_task(task).stream_events():
            logger.info(f"Agent Ouput: {output}")
            yield output<|MERGE_RESOLUTION|>--- conflicted
+++ resolved
@@ -22,7 +22,6 @@
 logger = logging.getLogger(__name__)
 
 
-<<<<<<< HEAD
 
 # os.environ["LLM_MODEL_NAME"] = "qwen/qwen3-8b"
 # os.environ["LLM_BASE_URL"] = "http://localhost:1234/v1"
@@ -38,17 +37,6 @@
     async def async_policy(self, observation: Observation, info: Dict[str, Any] = {}, message: Message = None,
                        **kwargs) -> List[ActionModel]:
         return await super().async_policy(observation, info, message, **kwargs)
-=======
-class PlanAgent(Agent):
-    # async def async_policy(
-    #     self,
-    #     observation: Observation,
-    #     info: Dict[str, Any] = {},
-    #     message: Message = None,
-    #     **kwargs,
-    # ) -> List[ActionModel]:
-    #     return await super().async_policy(observation, info, message, **kwargs)
->>>>>>> c43e3b17
 
     # multi turn system prompt generation
     async def _add_system_message_to_memory(self, context: Context, content: str):
